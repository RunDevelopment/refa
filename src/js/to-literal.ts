import { Char } from "../char-types";
import { Alternation, Assertion, Concatenation, Expression, NoParent, Node, visitAst } from "../ast";
import { assertNever, cachedFunc, debugAssert } from "../util";
import { CharRange, CharSet } from "../char-set";
import { Flags } from "./flags";
import { Literal } from "./literal";
import { CharEnv, CharEnvIgnoreCase, UNICODE_MAXIMUM, UTF16_MAXIMUM, getCharEnv } from "./char-env";
<<<<<<< HEAD
import { toUTF16 } from "./unicode-to-utf16";
=======
import { UTF16CaseVarying } from "./utf16-case-folding";
>>>>>>> b57b7135

export interface ToLiteralOptions {
	/**
	 * An optional template for the flags of the JavaScript RegExp literal to be created.
	 *
	 * All flags that are set to `false` are guaranteed to be disabled in the created literal. Likewise, all flags that
	 * are set to `true` are guaranteed to be enabled in the created literal.
	 *
	 * Flags that are `undefined` will be enabled/disabled depending on the implementation. While no guarantees are
	 * given, the implementation will generally try to choose flags such that it can create a literal that is as
	 * small/simple as possible.
	 *
	 * If the constraints on flags defined here make it impossible to create a literal, an error will be thrown.
	 */
	flags?: Flags;

	/**
	 * This will force the function to print characters as fast as possible.
	 *
	 * Literals created with this option will usually be created about 10x faster but the result will usually be very
	 * hard to read. The is option is intended to provide performance benefits when readability is not a concern.
	 *
	 * @default false
	 */
	fastCharacters?: boolean;
}

/**
 * Converts the given AST or AST subtree into a JS literal.
 *
 * The returned literal will be a literal representation of the given AST. However, assertions maybe converted to
 * builtin JS RegExp assertions (e.g `\b`, `$`) instead of using the literal lookahead/lookbehind form.
 */
export function toLiteral(node: NoParent<Node>, options?: Readonly<ToLiteralOptions>): Literal;
export function toLiteral(
	alternatives: readonly NoParent<Concatenation>[],
	options?: Readonly<ToLiteralOptions>
): Literal;
export function toLiteral(
	value: NoParent<Node> | readonly NoParent<Concatenation>[],
	options?: Readonly<ToLiteralOptions>
): Literal {
	const fastCharacters = options?.fastCharacters ?? false;

	let flags;
	if (Array.isArray(value)) {
		const alternatives: readonly NoParent<Concatenation>[] = value;
		flags = getFlags(alternatives, options, fastCharacters);
	} else {
		const node = value as NoParent<Expression> | NoParent<Concatenation>;
		flags = getFlags([node], options, fastCharacters);
	}

	let flagsString = "";
	if (flags.hasIndices) {
		flagsString += "d";
	}
	if (flags.global) {
		flagsString += "g";
	}
	if (flags.ignoreCase) {
		flagsString += "i";
	}
	if (flags.multiline) {
		flagsString += "m";
	}
	if (flags.dotAll) {
		flagsString += "s";
	}
	if (flags.unicode) {
		flagsString += "u";
	}
	if (flags.sticky) {
		flagsString += "y";
	}

	const env = getCharEnv(flags);

	const printCharSet = createCharacterPrinter(fastCharacters, flags, env);

	const context: PrintContext = {
		flags,
		printCharSet,
		env: getCharEnv(flags),
	};

	return {
		source: toSource(value, context),
		flags: flagsString,
	};
}

function createCharacterPrinter(fastCharacters: boolean, flags: Flags, env: CharEnv): (value: CharSet) => string {
	if (fastCharacters) {
		return cachedFunc(printCharactersFast);
	} else {
		return cachedFunc<CharSet, string>(cs => printCharacters(cs, flags, env));
	}
}

interface PrintContext {
	readonly printCharSet: (value: CharSet) => string;
	readonly env: CharEnv;
	readonly flags: Flags;
}

function toSource(value: NoParent<Node> | readonly NoParent<Concatenation>[], context: PrintContext): string {
	if (Array.isArray(value)) {
		return alternativesToSource(value as readonly NoParent<Concatenation>[], context);
	} else {
		return nodeToSource(value as NoParent<Node>, context);
	}
}
function alternativesToSource(alternatives: readonly NoParent<Concatenation>[], context: PrintContext): string {
	if (alternatives.length === 0) {
		return "[]";
	} else {
		let s = "";
		let first = true;
		for (const a of alternatives) {
			if (first) {
				first = false;
			} else {
				s += "|";
			}
			s += nodeToSource(a, context);
		}
		return s;
	}
}
function nodeToSource(node: NoParent<Node>, context: PrintContext): string {
	switch (node.type) {
		case "Alternation": {
			const assertion = isBoundaryAssertion(node, context.env);
			if (assertion !== false) {
				return assertion;
			}

			return "(?:" + alternativesToSource(node.alternatives, context) + ")";
		}
		case "Assertion": {
			if (isEdgeAssertion(node, context.flags, context.env)) {
				return node.kind === "behind" ? "^" : "$";
			}
			let s = "(?";
			if (node.kind === "behind") {
				s += "<";
			}
			s += node.negate ? "!" : "=";
			s += alternativesToSource(node.alternatives, context);
			s += ")";
			return s;
		}
		case "CharacterClass": {
			if (node.characters.maximum === UNICODE_MAXIMUM && !context.flags.unicode) {
				// convert Unicode character set to UTF16
				const utf16Result = toUTF16(node.characters);

				if (utf16Result.astral.length === 0 && utf16Result.high.isEmpty && utf16Result.low.isEmpty) {
					// in this case, the Unicode and UTF16 character set are equivalent
					return context.printCharSet(utf16Result.bmp);
				}

				let s = "";
				if (!utf16Result.bmp.isEmpty) {
					s += context.printCharSet(utf16Result.bmp) + "|";
				}
				for (const [high, low] of utf16Result.astral) {
					s += context.printCharSet(high) + context.printCharSet(low) + "|";
				}
				if (!utf16Result.high.isEmpty) {
					s += context.printCharSet(utf16Result.high) + "(?![\\udc00-\\udfff])|";
				}
				if (!utf16Result.low.isEmpty) {
					s += "(?<![\\uda00-\\udbff])" + context.printCharSet(utf16Result.low) + "|";
				}

				debugAssert(s !== "");

				return `(?:${s.slice(0, -1)})`;
			} else {
				if (node.characters.maximum !== context.env.maxCharacter) {
					throw new Error(`All characters were expected to have a maximum of ${context.env.maxCharacter}.`);
				}

				return context.printCharSet(node.characters);
			}
		}
		case "Concatenation": {
			let s = "";
			for (const element of node.elements) {
				s += nodeToSource(element, context);
			}
			return s;
		}
		case "Expression": {
			return alternativesToSource(node.alternatives, context);
		}
		case "Quantifier": {
			let s;
			if (node.alternatives.length === 1 && node.alternatives[0].elements.length === 1) {
				const e = node.alternatives[0].elements[0];
				if (e.type === "Alternation" || e.type === "CharacterClass") {
					s = nodeToSource(node.alternatives[0], context);
				} else {
					s = "(?:" + alternativesToSource(node.alternatives, context) + ")";
				}
			} else {
				s = "(?:" + alternativesToSource(node.alternatives, context) + ")";
			}

			if (node.min === 0 && node.max === Infinity) {
				s += "*";
			} else if (node.min === 1 && node.max === Infinity) {
				s += "+";
			} else if (node.min === 0 && node.max === 1) {
				s += "?";
			} else if (node.max === Infinity) {
				s += `{${node.min},}`;
			} else if (node.min === node.max) {
				s += `{${node.min}}`;
			} else {
				s += `{${node.min},${node.max}}`;
			}
			if (node.lazy) {
				s += "?";
			}
			return s;
		}
		case "Unknown": {
			return (
				"[]Unknown:" +
				node.id
					.replace(/[\\/|[\](){}+*?^$.]/g, m => "\\" + m)
					// eslint-disable-next-line no-control-regex
					.replace(/[\0-\x1F]/g, m => "\\x" + m.charCodeAt(0).toString(16).padStart(2, "0")) +
				"[]"
			);
		}
		default:
			throw assertNever(node);
	}
}
function isEdgeAssertion(assertion: NoParent<Assertion>, flags: Flags, env: CharEnv): boolean {
	if (assertion.negate) {
		const chars = getSingleCharSetInAssertion(assertion);
		if (chars) {
			return (flags.multiline && env.nonLineTerminator.equals(chars)) || (!flags.multiline && chars.isAll);
		}
	}
	return false;
}
function isBoundaryAssertion(alternation: NoParent<Alternation>, env: CharEnv): "\\b" | "\\B" | false {
	// \b == (?<!\w)(?=\w)|(?<=\w)(?!\w)
	// \B == (?<=\w)(?=\w)|(?<!\w)(?!\w)

	if (alternation.alternatives.length !== 2) {
		return false;
	}
	const alt0 = alternation.alternatives[0];
	const alt1 = alternation.alternatives[1];
	if (alt0.elements.length !== 2 || alt1.elements.length !== 2) {
		return false;
	}

	const e00 = alt0.elements[0];
	const e01 = alt0.elements[1];
	const e10 = alt1.elements[0];
	const e11 = alt1.elements[1];
	if (e00.type !== "Assertion" || e01.type !== "Assertion" || e10.type !== "Assertion" || e11.type !== "Assertion") {
		return false;
	}
	if (e00.kind === e01.kind || e10.kind === e11.kind) {
		// we need a lookahead-lookbehind pair in both alternatives
		return false;
	}

	const c00 = getSingleCharSetInAssertion(e00);
	const c01 = getSingleCharSetInAssertion(e01);
	const c10 = getSingleCharSetInAssertion(e10);
	const c11 = getSingleCharSetInAssertion(e11);
	if (!c00 || !c01 || !c10 || !c11) {
		return false;
	}

	const word = env.word;
	if (!c00.equals(word) || !c01.equals(word) || !c10.equals(word) || !c11.equals(word)) {
		return false;
	}

	if (e00.negate === e01.negate && e10.negate === e11.negate && e00.negate !== e10.negate) {
		return "\\B";
	}
	if (
		e00.negate !== e01.negate &&
		e10.negate !== e11.negate &&
		(e00.kind === e10.kind) !== (e00.negate === e10.negate)
	) {
		return "\\b";
	}
	return false;
}
function getSingleCharSetInAssertion(assertion: NoParent<Assertion>): CharSet | undefined {
	if (assertion.alternatives.length === 1) {
		const alt = assertion.alternatives[0];
		if (alt.elements.length === 1) {
			const e = alt.elements[0];
			if (e.type === "CharacterClass") {
				return e.characters;
			}
		}
	}
	return undefined;
}

function makeIgnoreCaseSingleChar(char: Char, env: CharEnv & CharEnvIgnoreCase): CharSet | null {
	const folding = env.caseFolding[char];
	if (folding) {
		return env.empty.union(folding.map(c => ({ min: c, max: c })));
	} else {
		return null;
	}
}

function getUnicodeFlag(value: readonly NoParent<Node>[]): boolean | undefined {
	try {
		for (const node of value) {
			visitAst(node, {
				onCharacterClassEnter(node) {
					if (node.characters.maximum === UNICODE_MAXIMUM) {
						throw true;
					} else if (node.characters.maximum === UTF16_MAXIMUM) {
						throw false;
					} else {
						throw new Error("All character sets have to have a maximum of either 0xFFFF or 0x10FFFF.");
					}
				},
			});
		}
	} catch (e) {
		if (typeof e === "boolean") {
			return e;
		}
		throw e;
	}

	return undefined; // no characters
}

const UTF16_ASCII_CASE_VARYING = CharSet.empty(UTF16_MAXIMUM).union([
	{ min: 0x41, max: 0x5a }, // A-Z
	{ min: 0x61, max: 0x7a }, // a-z
]);
const UTF16_NON_ASCII_CASE_VARYING = UTF16CaseVarying.without(UTF16_ASCII_CASE_VARYING);
const enum GetIgnoreCaseFlagResult {
	DONT_CARE,
	BENEFICIAL,
	FORBIDDEN,
}
function getIgnoreCaseFlag(value: readonly NoParent<Node>[], unicode: boolean): GetIgnoreCaseFlagResult {
	const env = getCharEnv({ unicode, ignoreCase: true });
	debugAssert(env.ignoreCase === true);

	let beneficial = false as boolean;

	try {
		for (const node of value) {
			visitAst(node, {
				onCharacterClassEnter(node) {
					const cs = node.characters;

					if (cs.isDisjointWith(env.caseVarying) || cs.isSupersetOf(env.caseVarying)) {
						// The char set either contains none or all case-varying characters.
						// This means that we don't have to worry about casing. The character printer might be able to
						// print a smaller character class if the i flag was enabled but that's unlikely.
						return;
					}

					if (!unicode) {
						// For non-Unicode regexes, we have to do a bit more work to avoid unnecessary i flags.
						// The problem is that \w's won't be caught by the above condition (they were in Unicode mode),
						// so we have to get creative or all regexes containing \w's will get an i flag (unless
						// forbidden).
						//
						// The trick we use lies in the canonicalization algorithm for non-Unicode regexes. The
						// algorithm explicitly distinguishes between ASCII and non-ASCII characters. The case folding
						// maps for those two character types are completely disjoint. This means that we can split the
						// case-varying condition to check for ASCII and non-ASCII separately.
						//
						// However, this will actually give a few too many false positives, so we will use a little
						// hack to gear this condition specifically towards \w: We will assume that all \w characters
						// are case-varying. That's false of course, but it prevents a few false positives.
						if (
							((cs.isDisjointWith(env.word) || cs.isSupersetOf(env.word)) &&
								cs.isDisjointWith(UTF16_NON_ASCII_CASE_VARYING)) ||
							cs.isSupersetOf(UTF16_NON_ASCII_CASE_VARYING)
						) {
							return;
						}
					}

					beneficial = true;

					if (!cs.equals(env.withCaseVaryingCharacters(cs))) {
						throw GetIgnoreCaseFlagResult.FORBIDDEN;
					}
				},
			});
		}
	} catch (e) {
		if (e === GetIgnoreCaseFlagResult.FORBIDDEN) {
			return GetIgnoreCaseFlagResult.FORBIDDEN;
		}
		throw e;
	}

	return beneficial ? GetIgnoreCaseFlagResult.BENEFICIAL : GetIgnoreCaseFlagResult.DONT_CARE;
}

function getMultilineFlag(value: readonly NoParent<Node>[], env: CharEnv): boolean | undefined {
	let stringStartAssertion = false;
	let stringEndAssertion = false;
	let lineStartAssertion = false;
	let lineEndAssertion = false;

	for (const node of value) {
		visitAst(node, {
			onAssertionEnter(assertion) {
				if (assertion.negate && assertion.alternatives.length === 1) {
					const alt = assertion.alternatives[0];
					if (alt.elements.length === 1) {
						const e = alt.elements[0];
						if (e.type === "CharacterClass") {
							const chars = e.characters;
							if (chars.isAll) {
								if (assertion.kind === "ahead") {
									stringEndAssertion = true;
								} else {
									stringStartAssertion = true;
								}
							} else if (env.nonLineTerminator.equals(chars)) {
								if (assertion.kind === "ahead") {
									lineEndAssertion = true;
								} else {
									lineStartAssertion = true;
								}
							}
						}
					}
				}
			},
		});
	}

	// try to avoid lookbehinds (browser support for them isn't great)
	// eslint-disable-next-line @typescript-eslint/no-unnecessary-condition
	if (lineStartAssertion) {
		return true;
	}
	// eslint-disable-next-line @typescript-eslint/no-unnecessary-condition
	if (stringStartAssertion) {
		return false;
	}

	// try to avoid (?!.), so we can enable the s flag
	// eslint-disable-next-line @typescript-eslint/no-unnecessary-condition
	if (lineEndAssertion) {
		return true;
	}
	// eslint-disable-next-line @typescript-eslint/no-unnecessary-condition
	if (stringEndAssertion) {
		return false;
	}

	return undefined;
}
function getFlags(
	value: readonly NoParent<Node>[],
	options: Readonly<ToLiteralOptions> | undefined,
	fastCharacters: boolean
): Flags {
	const template = options?.flags ?? {};

<<<<<<< HEAD
	const nativeUnicode = getUnicodeFlag(value);
=======
	const unicode = template.unicode ?? getUnicodeFlag(value);
>>>>>>> b57b7135

	let ignoreCase: boolean;
	if (template.ignoreCase === true) {
		// check that it's actually possible to enable the i flag
		if (getIgnoreCaseFlag(value, !!unicode) === GetIgnoreCaseFlagResult.FORBIDDEN) {
			throw new Error(
				`Incompatible flags: The i flag is forbidden to create a literal but required by the flags options.`
			);
		}
		ignoreCase = true;
	} else if (template.ignoreCase === false) {
		// it's always possible to not use the i flag
		ignoreCase = false;
	} else {
<<<<<<< HEAD
		ignoreCase = getIgnoreCaseFlag(value, !!nativeUnicode) ?? templateIgnoreCase;
	}
	if ((templateIgnoreCase ?? ignoreCase) !== ignoreCase) {
		throw new Error(
			`Incompatible flags: The i flag is ${ignoreCase ? "required" : "forbidden"} to create a literal but ${
				templateIgnoreCase ? "required" : "forbidden"
			} by the options.`
		);
	}

	return {
		dotAll: template?.dotAll,
		global: template?.global,
		hasIndices: template?.hasIndices,
		ignoreCase: ignoreCase ?? true,
		multiline: template?.multiline ?? getMultilineFlag(value, getCharEnv({ unicode: nativeUnicode })),
		sticky: template?.sticky,
		unicode: template?.unicode ?? nativeUnicode,
=======
		// we can choose
		if (fastCharacters) {
			ignoreCase = false;
		} else {
			const result = getIgnoreCaseFlag(value, !!unicode);
			ignoreCase = result === GetIgnoreCaseFlagResult.BENEFICIAL ? true : false;
		}
	}

	return {
		dotAll: template.dotAll,
		global: template.global,
		hasIndices: template.hasIndices,
		ignoreCase,
		multiline: template.multiline ?? getMultilineFlag(value, getCharEnv({ unicode })),
		sticky: template.sticky,
		unicode,
>>>>>>> b57b7135
	};
}

const PRINTABLE_CONTROL_CHARACTERS = new Map<Char, string>([
	["\n".charCodeAt(0), "\\n"],
	["\f".charCodeAt(0), "\\f"],
	["\t".charCodeAt(0), "\\t"],
	["\r".charCodeAt(0), "\\r"],
]);

function printAsHex(char: Char): string {
	if (char === 0) {
		return "\\0";
	} else if (char < 16) {
		return "\\x0" + char.toString(16);
	} else if (char < 256) {
		return "\\x" + char.toString(16);
	} else if (char < 4096) {
		return "\\u0" + char.toString(16);
	} else if (char < 65536) {
		return "\\u" + char.toString(16);
	} else {
		return "\\u{" + char.toString(16) + "}";
	}
}

const SPECIAL_IN_CHAR_CLASS = new Set<Char>([..."\\]-^"].map(c => c.charCodeAt(0)));
function printInCharClass(char: Char): string {
	// special characters
	if (SPECIAL_IN_CHAR_CLASS.has(char)) {
		return "\\" + String.fromCharCode(char);
	}

	const specialPrintable = PRINTABLE_CONTROL_CHARACTERS.get(char);
	if (specialPrintable !== undefined) {
		return specialPrintable;
	}

	if (char >= 32 && char < 127) {
		// printable ASCII chars
		return String.fromCharCode(char);
	}

	return printAsHex(char);
}

const PRINTABLE_RANGES: readonly CharRange[] = [
	{ min: 0x30, max: 0x39 }, // 0-9
	{ min: 0x41, max: 0x5a }, // A-Z
	{ min: 0x61, max: 0x7a }, // a-z
];
const PRINTABLE_RANGES_MIN = Math.min(...PRINTABLE_RANGES.map(r => r.min));
const PRINTABLE_RANGES_MAX = Math.max(...PRINTABLE_RANGES.map(r => r.max));
function printAsRange(range: CharRange): string {
	if (
		PRINTABLE_RANGES_MIN <= range.min &&
		range.max <= PRINTABLE_RANGES_MAX &&
		PRINTABLE_RANGES.some(({ min, max }) => min <= range.min && range.max <= max)
	) {
		// printable ASCII char range
		return String.fromCharCode(range.min) + "-" + String.fromCharCode(range.max);
	} else {
		return printAsHex(range.min) + "-" + printAsHex(range.max);
	}
}
function printCharRange(range: CharRange): string {
	if (range.min === range.max) {
		return printInCharClass(range.min);
	}
	if (range.min === range.max - 1) {
		return printInCharClass(range.min) + printInCharClass(range.max);
	}

	const size = range.max - range.min + 1;
	if (size <= 6) {
		let s = "";
		for (let i = range.min; i <= range.max; i++) {
			s += printInCharClass(i);
		}

		return shortest(s, printAsRange(range));
	} else {
		return printAsRange(range);
	}
}

const SPECIAL_OUTSIDE_CHAR_CLASS = new Set<Char>([..."()[]{}*+?|\\.^$/"].map(c => c.charCodeAt(0)));
function printOutsideOfCharClass(char: Char): string {
	if (SPECIAL_OUTSIDE_CHAR_CLASS.has(char)) {
		return "\\" + String.fromCharCode(char);
	}

	const specialPrint = PRINTABLE_CONTROL_CHARACTERS.get(char);
	if (specialPrint !== undefined) {
		return specialPrint;
	}

	if (char >= 32 && char < 127) {
		// printable ASCII chars
		return String.fromCharCode(char);
	}

	return printAsHex(char);
}

function rangeEqual(a: readonly CharRange[], b: readonly CharRange[]): boolean {
	const l = a.length;
	if (l !== b.length) {
		return false;
	}
	for (let i = 0; i < l; i++) {
		const aR = a[i];
		const bR = b[i];
		if (aR.min !== bR.min || aR.max !== bR.max) {
			return false;
		}
	}
	return true;
}

function printCharClassContentSimple(set: CharSet): string {
	let s = "";
	for (const range of set.ranges) {
		s += printCharRange(range);
	}
	return s;
}
function printCharClassContentSimpleIgnoreCase(set: CharSet, env: CharEnv & CharEnvIgnoreCase): string {
	let hasAlready = env.empty;

	let s = "";
	for (const range of set.ranges) {
		if (!hasAlready.isSupersetOf(range)) {
			s += printCharRange(range);
			hasAlready = hasAlready.union(env.withCaseVaryingCharacters(env.empty.union([range])));
		}
	}
	return s;
}

function shortest(a: string, b: string): string {
	return a.length <= b.length ? a : b;
}

function printCharClassContent(set: CharSet, env: CharEnv): string {
	type CandidateCreator = (set: CharSet) => string;

	const simpleCreator: CandidateCreator = set => {
		let s = printCharClassContentSimple(set);
		if (env.ignoreCase) {
			s = shortest(s, printCharClassContentSimpleIgnoreCase(set, env));
		}
		return s;
	};
	const reducedCreator: CandidateCreator = set => {
		// The simplest approach would be to print all ranges but the resulting character class might not be minimal or
		// readable, so we try to subtract common char sets first in an attempt to make it more readable.

		let reducedSet = set;
		let reducedPrefix = "";
		if (reducedSet.isSupersetOf(env.space)) {
			reducedPrefix += "\\s";
			reducedSet = reducedSet.without(env.space);
		}
		if (reducedSet.isSupersetOf(env.word)) {
			reducedPrefix += "\\w";
			reducedSet = reducedSet.without(env.word);
		}
		if (reducedSet.isSupersetOf(env.digit)) {
			reducedPrefix += "\\d";
			reducedSet = reducedSet.without(env.digit);
		}

		if (set === reducedSet || reducedSet.ranges.length > set.ranges.length * 2 + 2) {
			// couldn't be reduced or the reduced set is significantly more complex than the original set.
			return simpleCreator(set);
		} else {
			return shortest(simpleCreator(set), reducedPrefix + simpleCreator(reducedSet));
		}
	};
	const moveDashCreator: CandidateCreator = set => {
		// If the set contains a dash ("-"), then it might be a good idea to move the dash to the start of the set, so
		// we don't have to escape it.
		if (set.has(45 /* === "-".charCodeAt(0) */) && !set.has(46) /* "-" has to be at the end of a range */) {
			const withoutDash = set.without({ min: 45, max: 45 });
			return shortest(reducedCreator(set), "-" + reducedCreator(withoutDash));
		} else {
			return reducedCreator(set);
		}
	};
	const moveCaretCreator: CandidateCreator = set => {
		// Similar idea to move dash but for the caret ("^")
		if (
			set.ranges.length > 1 /* there have to be at least 2 ranges for this */ &&
			set.has(94 /* === "^".charCodeAt(0) */) &&
			!set.has(93) /* "^" has to be at the start of a range */
		) {
			const withoutCaret = set.without({ min: 94, max: 94 });
			return shortest(moveDashCreator(set), moveDashCreator(withoutCaret) + "^");
		} else {
			return moveDashCreator(set);
		}
	};

	return moveCaretCreator(set);
}

function printCharacters(chars: CharSet, flags: Flags, env: CharEnv): string {
	// print
	if (chars.isAll) {
		return flags.dotAll ? "." : "[^]";
	}
	if (chars.isEmpty) {
		return "[]";
	}

	const min: Char = chars.ranges[0].min;
	if (chars.ranges.length === 1 && min === chars.ranges[0].max) {
		// a single character
		return printOutsideOfCharClass(min);
	} else if (env.ignoreCase) {
		const minIgnoreCase = makeIgnoreCaseSingleChar(min, env);
		if (minIgnoreCase && minIgnoreCase.equals(chars)) {
			// single character because
			return printOutsideOfCharClass(min);
		}
	}

	// if the first min is 0, then it's most likely negated, so don't even bother checking non-negated char sets
	if (min !== 0) {
		if (rangeEqual(chars.ranges, env.digit.ranges)) {
			return "\\d";
		}
		if (rangeEqual(chars.ranges, env.space.ranges)) {
			return "\\s";
		}
		if (rangeEqual(chars.ranges, env.word.ranges)) {
			return "\\w";
		}
	} else {
		if (rangeEqual(chars.ranges, env.nonDigit.ranges)) {
			return "\\D";
		}
		if (rangeEqual(chars.ranges, env.nonSpace.ranges)) {
			return "\\S";
		}
		if (rangeEqual(chars.ranges, env.nonWord.ranges)) {
			return "\\W";
		}
		if (!flags.dotAll && rangeEqual(chars.ranges, env.nonLineTerminator.ranges)) {
			return ".";
		}
	}

	const source = printCharClassContent(chars, env);
	const negatedSource = printCharClassContent(chars.negate(), env);

	if (source.length <= negatedSource.length) {
		return `[${source}]`;
	} else {
		return `[^${negatedSource}]`;
	}
}
function printCharactersFast(chars: CharSet): string {
	return `[${printCharClassContentSimple(chars)}]`;
}<|MERGE_RESOLUTION|>--- conflicted
+++ resolved
@@ -5,11 +5,8 @@
 import { Flags } from "./flags";
 import { Literal } from "./literal";
 import { CharEnv, CharEnvIgnoreCase, UNICODE_MAXIMUM, UTF16_MAXIMUM, getCharEnv } from "./char-env";
-<<<<<<< HEAD
 import { toUTF16 } from "./unicode-to-utf16";
-=======
 import { UTF16CaseVarying } from "./utf16-case-folding";
->>>>>>> b57b7135
 
 export interface ToLiteralOptions {
 	/**
@@ -493,16 +490,12 @@
 ): Flags {
 	const template = options?.flags ?? {};
 
-<<<<<<< HEAD
-	const nativeUnicode = getUnicodeFlag(value);
-=======
-	const unicode = template.unicode ?? getUnicodeFlag(value);
->>>>>>> b57b7135
+	const nativeUnicode = template.unicode ?? getUnicodeFlag(value);
 
 	let ignoreCase: boolean;
 	if (template.ignoreCase === true) {
 		// check that it's actually possible to enable the i flag
-		if (getIgnoreCaseFlag(value, !!unicode) === GetIgnoreCaseFlagResult.FORBIDDEN) {
+		if (getIgnoreCaseFlag(value, !!nativeUnicode) === GetIgnoreCaseFlagResult.FORBIDDEN) {
 			throw new Error(
 				`Incompatible flags: The i flag is forbidden to create a literal but required by the flags options.`
 			);
@@ -512,31 +505,11 @@
 		// it's always possible to not use the i flag
 		ignoreCase = false;
 	} else {
-<<<<<<< HEAD
-		ignoreCase = getIgnoreCaseFlag(value, !!nativeUnicode) ?? templateIgnoreCase;
-	}
-	if ((templateIgnoreCase ?? ignoreCase) !== ignoreCase) {
-		throw new Error(
-			`Incompatible flags: The i flag is ${ignoreCase ? "required" : "forbidden"} to create a literal but ${
-				templateIgnoreCase ? "required" : "forbidden"
-			} by the options.`
-		);
-	}
-
-	return {
-		dotAll: template?.dotAll,
-		global: template?.global,
-		hasIndices: template?.hasIndices,
-		ignoreCase: ignoreCase ?? true,
-		multiline: template?.multiline ?? getMultilineFlag(value, getCharEnv({ unicode: nativeUnicode })),
-		sticky: template?.sticky,
-		unicode: template?.unicode ?? nativeUnicode,
-=======
 		// we can choose
 		if (fastCharacters) {
 			ignoreCase = false;
 		} else {
-			const result = getIgnoreCaseFlag(value, !!unicode);
+			const result = getIgnoreCaseFlag(value, !!nativeUnicode);
 			ignoreCase = result === GetIgnoreCaseFlagResult.BENEFICIAL ? true : false;
 		}
 	}
@@ -546,10 +519,9 @@
 		global: template.global,
 		hasIndices: template.hasIndices,
 		ignoreCase,
-		multiline: template.multiline ?? getMultilineFlag(value, getCharEnv({ unicode })),
+		multiline: template.multiline ?? getMultilineFlag(value, getCharEnv({ unicode: nativeUnicode })),
 		sticky: template.sticky,
-		unicode,
->>>>>>> b57b7135
+		unicode: template.unicode,
 	};
 }
 
