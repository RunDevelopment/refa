import { Char } from "../core-types";
import { CharSet } from "../char-set";
import {
	Alternation,
	Assertion,
	CharacterClass,
	Concatenation,
	Element,
	Expression,
	NoParent,
	Node,
	Parent,
	Quantifier,
	SourceLocation,
	setParent,
<<<<<<< HEAD
	NoParent,
	Unknown,
=======
	setSource,
>>>>>>> e9335bb2
} from "../ast";
import { AST, RegExpParser, visitRegExpAST } from "regexpp";
import {
	UnionIterable,
	assertNever,
	concatSequences,
	flatConcatSequences,
	repeatSequences,
	unionSequences,
} from "../util";
import { charSetToChars } from "../char-util";
import { createAssertion } from "./create-assertion";
import { createCharSet } from "./create-char-set";
import { UNICODE_MAXIMUM, UTF16_MAXIMUM } from "./util";
import { Literal } from "./literal";
import { TooManyNodesError } from "../finite-automaton";
import { MatchingDirection, isPotentiallyEmpty } from "../ast-analysis";
import {
	backreferenceAlwaysAfterGroup,
	hasSomeAncestor,
	inheritedMatchingDirection,
	somePathToBackreference,
} from "./regexpp-util";
import { UTF16CaseFolding } from "./utf16-case-folding";
import { UnicodeCaseFolding } from "./unicode";

const DEFAULT_MAX_NODES = 10_000;
const DEFAULT_BACK_REF_MAX_WORDS = 100;

export interface ParseOptions {
	/**
	 * The maximum number of words a backreference can be replaced by.
	 *
	 * Set this to 0 to disable resolving backreferences.
	 *
	 * @default 100
	 */
	maxBackreferenceWords?: number;
	/**
	 * How to the parser will handle unresolved backreferences.
	 *
	 * - `"disable"`
	 *
	 *   The parser will replace all backreferences with an empty character class. This will cause all paths containing
	 *   a backreference to be (effectively) removed.
	 *
	 *   E.g. `(a*)(\1|b)` will be parsed as `(a*)(([])|b)` which is equivalent to `a*b`.
	 *
	 * - `"throw"`
	 *
	 *   The parser will throw an error when encountering a backreference that cannot be removed.
	 *
	 *   E.g. `(a*)b\1` will throw but `(a*)[^\s\S]\1` will not because the backreference will be removed anyway because
	 *   of the empty character class.
	 *
	 * - `"unknown"`
	 *
	 *   The parser will create a `Unknown` node for each backreference that cannot be removed. The id of the node will
	 *   be raw string of the backreference.
	 *
	 * Backreferences that have been resolved are not affected by this option.
	 *
	 * @default "throw"
	 */
	backreferences?: "disable" | "throw" | "unknown";

	/**
	 * How the parser will handle assertions.
	 *
	 * - `"parse"`
	 *
	 *   The parser will translate every assertion literally to an equivalent RE AST representation. Builtin assertions
	 *   (e.g. `\b`, `$`) will be transformed into equivalent assertions.
	 *
	 * - `"disable"`
	 *
	 *   The parser will disable all assertion by replacing them with an empty character class. This will cause all
	 *   paths containing a assertion to be (effectively) removed.
	 *
	 * - `"throw"`
	 *
	 *   The parser will throw an error when encountering a assertion that cannot be removed.
	 *
	 *   E.g. `a\B` will throw but `a([]\b)(\b){0}` will not because none of the `\b`s can be reached.
	 *
	 * - `"unknown"`
	 *
	 *   The parser will create a `Unknown` node for each assertion. The id of the node will be raw string of the
	 *   assertion.
	 *
	 * @default "parse"
	 */
	assertions?: "parse" | "disable" | "throw" | "unknown";

	/**
	 * By default, the parser will try to optimize the generated RE as much as possible.
	 *
	 * If set to `true`, all trivial optimizations will be disabled. This includes:
	 *
	 * - Removing alternatives where all paths go through an empty character class, an alternation with 0 alternatives,
	 *   or a disabled backreference/assertion.
	 * - Removing constant 0 and constant 1 quantifiers.
	 * - Inlining single-alternative groups.
	 *
	 * These optimization might prevent that certain backreferences or assertions from throwing an error. It's usually
	 * good to have them enabled since parsing is usually faster and the produced RE AST is smaller.
	 *
	 * If the produced RE AST is supposed to be a literal translation, then optimization have to be disabled.
	 *
	 * @default false
	 */
	disableOptimizations?: boolean;

	/**
	 * The maximum number of nodes the parser is allowed to create.
	 *
	 * If the regexes requires more nodes, a {@link TooManyNodesError} will be thrown.
	 *
	 * @default 10000
	 */
	maxNodes?: number;

	/**
	 * `Unknown` nodes have an `id` property that can be used to identify the element that created the unknown. This
	 * function can be used to control the `id` value.
	 *
	 * By default, the raw of the element will be used as its id.
	 */
	getUnknownId?: (element: AST.Backreference | AST.Assertion) => string;
}

export interface RegexppAst {
	readonly pattern: AST.Pattern;
	readonly flags: AST.Flags;
}

export type ParsableElement = AST.Element | AST.Pattern | AST.Alternative;

export interface ParseResult {
	expression: Expression;
	maxCharacter: Char;
}

type LogicalChar = Char | CharSet;
type LogicalWord = LogicalChar[];
type ReadonlyLogicalWord = readonly LogicalChar[];

interface ParserContext {
	readonly maxBackreferenceWords: number;
	readonly backreferences: NonNullable<ParseOptions["backreferences"]>;
	readonly assertions: NonNullable<ParseOptions["assertions"]>;
	readonly disableSimplification: boolean;
	readonly getUnknownId: NonNullable<ParseOptions["getUnknownId"]>;

	readonly nc: NodeCreator;
	readonly matchingDir: MatchingDirection;
	readonly variableResolved: ReadonlyMap<AST.CapturingGroup, ReadonlyLogicalWord>;
}

// Some helper constants and types to make the parser implementation more readable
const EMPTY_SET = 1;
const EMPTY_CONCAT = 2;
type EmptySet = typeof EMPTY_SET;
type EmptyConcat = typeof EMPTY_CONCAT;
type Empty = EmptyConcat | EmptySet;

/**
 * Converts JS RegExp to refa's RE AST format.
 */
export class Parser {
	/**
	 * The literal of the parser instance.
	 */
	readonly literal: Literal;
	/**
	 * The parsed AST of the literal this parser works on.
	 *
	 * While not explicitly typed that way, the parser will assume that the AST is readonly and makes optimizations
	 * based on that assumption. It is not safe to change the AST in any way.
	 */
	readonly ast: RegexppAst;
	/**
	 * The maximum character of all character sets in the parsed AST.
	 *
	 * This value will also be returned as part of the {@link ParseResult}.
	 */
	readonly maxCharacter: Char;

	private readonly _charCache = new Map<string, CharSet>();
	private readonly _simpleCharCache = new Map<Char, CharSet>();

	private readonly _backRefCanReachGroupCache = new Map<AST.Backreference, boolean>();
	private readonly _backRefAlwaysAfterGroupCache = new Map<AST.Backreference, boolean>();
	private readonly _constantResolveCache = new Map<AST.CapturingGroup, ReadonlyLogicalWord | null>();
	private readonly _groupReferencesCache = new Map<AST.CapturingGroup, AST.Backreference[]>();
	private readonly _charSetToCharFn: CharSetToCharsFn;

	private constructor(ast: RegexppAst) {
		this.literal = { source: ast.pattern.raw, flags: ast.flags.raw };
		this.ast = ast;
		this.maxCharacter = this.ast.flags.unicode ? UNICODE_MAXIMUM : UTF16_MAXIMUM;
		this._charSetToCharFn = createCharSetToCharsFn(this.ast.flags);
	}

	/**
	 * Creates a new parser from the given literal.
	 *
	 * This function will throw a `SyntaxError` if the given literal is not a valid RegExp literal according to the
	 * given RegExp parser options.
	 *
	 * @param literal
	 * @param parserOptions
	 */
	static fromLiteral(literal: Literal, parserOptions?: RegExpParser.Options): Parser {
		const parser = new RegExpParser(parserOptions);
		const flags = parser.parseFlags(literal.flags);
		const pattern = parser.parsePattern(literal.source, undefined, undefined, flags.unicode);
		const ast = { pattern, flags };
		return new Parser(ast);
	}
	/**
	 * Creates a new parser from the given [regexpp](https://github.com/mysticatea/regexpp) AST.
	 *
	 * When the JS RegExp has already been parsed using regexpp, this method can be used to avoid parsing the regex
	 * again.
	 *
	 * The given AST is not allowed to be changed during the lifetime of the returned parser.
	 *
	 * @param ast
	 */
	static fromAst(ast: RegexppAst): Parser {
		return new Parser(ast);
	}

	/**
	 * Parsed the entire literal.
	 *
	 * For more information on parsing, see {@link parseElement}.
	 */
	parse(options?: Readonly<ParseOptions>): ParseResult {
		return this.parseElement(this.ast.pattern, options);
	}
	/**
	 * Parses a specific element of the literal.
	 *
	 * Use {@link ParseOptions} to control how the element is parsed.
	 *
	 * ## Disabled elements
	 *
	 * The parser allows for certain elements to be disabled. This means that the element will be replaced with the
	 * empty set. Hence, all paths that contain the disabled element can never accept.
	 *
	 * With optimizations enabled (see {@link ParseOptions.disableOptimizations}), disabled elements will always be
	 * removed from the returned RE AST. To keep disabled element, it is necessary to disable optimizations.
	 *
	 * Disabled elements are always guaranteed to be represented by an empty alternation (an alternation with 0
	 * alternatives). Empty alternations (assuming that optimizations are disabled and that the Regexpp Ast hasn't been
	 * modified) are unique to disabled elements and can be used to identify them. The source of the empty alternations
	 * can then be used to determine the Regexpp Ast element (a backreference or assertion) that was disabled.
	 */
	parseElement(element: ParsableElement, options?: Readonly<ParseOptions>): ParseResult {
		const context: ParserContext = {
			maxBackreferenceWords: Math.round(options?.maxBackreferenceWords ?? DEFAULT_BACK_REF_MAX_WORDS),
			backreferences: options?.backreferences ?? "throw",
			assertions: options?.assertions ?? "parse",
			disableSimplification: options?.disableOptimizations ?? false,
			getUnknownId: options?.getUnknownId ?? (e => e.raw),

			nc: new NodeCreator(options?.maxNodes ?? DEFAULT_MAX_NODES),
			matchingDir: inheritedMatchingDirection(element),
			variableResolved: new Map(),
		};

		const expression = this._parseElement(element, context);
		setParent(expression, null);

		return { expression, maxCharacter: this.maxCharacter };
	}
	private _parseElement(element: ParsableElement, context: ParserContext): NoParent<Expression> {
		const expression: NoParent<Expression> = {
			type: "Expression",
			alternatives: [],
			source: copySource(element),
		};

		switch (element.type) {
			case "Alternative": {
				this._addAlternatives([element], expression, context);
				break;
			}

			case "Pattern": {
				this._addAlternatives(element.alternatives, expression, context);
				break;
			}

			default: {
				const e = this._createElement(element, context);
				if (e === EMPTY_SET) {
					// do nothing
				} else if (e === EMPTY_CONCAT) {
					expression.alternatives.push(context.nc.newConcat(element));
				} else {
					if (!context.disableSimplification && e.type === "Alternation") {
						// just inline the alternatives
						expression.alternatives = e.alternatives;
					} else {
						const concat = context.nc.newConcat(element);
						expression.alternatives.push(concat);
						concat.elements.push(e);
					}
				}
				break;
			}
		}

		return expression;
	}

	private _addAlternatives(
		alternatives: readonly AST.Alternative[],
		parent: NoParent<Parent>,
		context: ParserContext
	): void {
		for (const alternative of alternatives) {
			const concat = this._createConcatenation(alternative, context);
			if (concat !== EMPTY_SET) {
				if (context.disableSimplification) {
					parent.alternatives.push(concat);
				} else {
					if (concat.elements.length === 1 && concat.elements[0].type === "Alternation") {
						// add all alternatives
						parent.alternatives.push(...concat.elements[0].alternatives);
					} else {
						parent.alternatives.push(concat);
					}
				}
			}
		}
	}
	private _createConcatenation(
		alternative: AST.Alternative,
		context: ParserContext
	): NoParent<Concatenation> | EmptySet {
		const elements = context.matchingDir === "ltr" ? alternative.elements : [...alternative.elements].reverse();
		const result = this._createElements(elements, context);
		if (result === EMPTY_SET) {
			return EMPTY_SET;
		}

		if (context.matchingDir === "rtl") {
			result.reverse();
		}

		const concat = context.nc.newConcat(alternative);
		this._setConcatenationElements(concat, result, context);
		return concat;
	}
	private _setConcatenationElements(
		concat: NoParent<Concatenation>,
		elements: NoParent<Element>[],
		context: ParserContext
	): void {
		if (context.disableSimplification) {
			concat.elements = elements;
		} else {
			if (concat.elements.length > 0) {
				concat.elements = [];
			}
			for (const e of elements) {
				if (e.type === "Alternation" && e.alternatives.length === 1) {
					concat.elements.push(...e.alternatives[0].elements);
				} else {
					concat.elements.push(e);
				}
			}
		}
	}

	/**
	 * The order of elements depends on the current matching direction. If the current matching direction is "ltr", then
	 * the elements will be in order as they appear in AST. If the current matching direction is "rtl", then the order
	 * will be reversed.
	 *
	 * The function expects the given elements to be in that order and will returns the parsed elements in that order.
	 */
	private _createElements(
		inputElements: readonly AST.Element[],
		context: ParserContext
	): NoParent<Element>[] | EmptySet {
		const outputElements: NoParent<Element>[] = [];
		let error: Error | undefined = undefined;

		for (let i = 0; i < inputElements.length; i++) {
			const currentElement = inputElements[i];

			let result;
			try {
				result = this._createElement(currentElement, context);
			} catch (e) {
				if (context.disableSimplification) {
					throw e;
				} else {
					// we catch the error and only rethrow it if the alternative did not get removed
					// the only errors which can be thrown are not-supported errors, so if the alternative gets
					// removed anyway, we shouldn't throw the error
					// Note: For multiple errors, only the first one will be re-thrown
					error ??= e;
					continue;
				}
			}

			if (result === EMPTY_SET) {
				return EMPTY_SET;
			} else if (result === EMPTY_CONCAT) {
				// do nothing
			} else {
				// an actual element

				let resolved = false;

				if (currentElement.type === "CapturingGroup" && context.maxBackreferenceWords > 0) {
					try {
						// try to resolve the backreferences of this capturing group
						const resolveResult = this._variableResolveGroup(
							currentElement,
							result,
							inputElements.slice(i + 1),
							context
						);
						resolved = true;

						outputElements.push(resolveResult.resolved);
						i += resolveResult.skip;
					} catch (e) {
						// could not resolve
					}
				}

				if (!resolved) {
					outputElements.push(result);
				}
			}
		}

		if (error !== undefined) {
			// rethrow the error
			throw error;
		}

		return outputElements;
	}
	private _variableResolveGroup(
		group: AST.CapturingGroup,
		groupElement: NoParent<Element>,
		afterGroup: readonly AST.Element[],
		context: ParserContext
	): { resolved: NoParent<Element>; skip: number } {
		// try to resolve all backreferences of this capturing group

		if (this._getResolvableGroupReferencesUnder(group, group.parent).length === 0) {
			throw new Error("No backreferences that resolve this capturing group");
		}

		const words = atMostK(iterateLogicalWords(groupElement, this._charSetToCharFn), context.maxBackreferenceWords);
		if (words.length === 0) {
			throw new Error("Cannot resolve dead capturing group");
		}

		// variable resolved

		const affectedSlice = [...afterGroup];
		/**
		 * Resolving the capturing group might not affect all elements after the group.
		 *
		 * E.g. `(a|b)c\1d`: Only the elements between `(a|b)` and `\1` are affected, so we don't have to copy `c`.
		 *
		 * This is a minor optimization that can drastically reduce the number of created RE AST nodes in some cases.
		 * E.g. `/(a)\1(b)\2(c)\3/i` can be converted to `/(?:AA|aa)(?:BB|bb)(?:CC|cc)/` instead of
		 * `/AA(?:BB(?:CC|cc)|bb(?:CC|cc))|aa(?:BB(?:CC|cc)|bb(?:CC|cc))/`.
		 *
		 * However, there is one thing that makes it somewhat difficult to determine which elements are affected:
		 * other capturing groups. If another capturing group is affected by the current one, then the elements affected
		 * the other capturing group also have to be accounted for.
		 *
		 * Examples:
		 * - `/(a)(b)\1\2/i`: `\2` is affected because its capturing group is affected by `(a)`.
		 * - `/(a)(b\1)\1\2/i`: `(b\1)` is obviously affected by `(a)`.
		 */
		this._trimAffectedSlice(group, affectedSlice);

		const alternatives: NoParent<Concatenation>[] = [];
		for (const word of words) {
			const result = this._createElements(affectedSlice, withResolved(context, group, word));

			if (result === EMPTY_SET) {
				// skip this alternative
				continue;
			}

			const concatElements: NoParent<Element>[] = [];
			const wordElement = this._wordToElement(group, word, context);
			if (wordElement !== EMPTY_CONCAT) {
				concatElements.push(wordElement);
			}

			concatElements.push(...result);

			if (context.matchingDir === "rtl") {
				// we have to reverse the order because `afterGroup` is reversed.
				concatElements.reverse();
			}

			const wordConcat = context.nc.newConcat(group);
			this._setConcatenationElements(wordConcat, concatElements, context);
			alternatives.push(wordConcat);
		}

		const alternation = context.nc.newAlt(group);
		alternation.alternatives = alternatives;

		return { resolved: alternation, skip: affectedSlice.length };
	}
	private _trimAffectedSlice(group: AST.CapturingGroup, slice: AST.Element[]): void {
		const length = this._affectedSliceLength(group, slice);
		if (slice.length > length) {
			slice.splice(length, slice.length - length);
		}
	}
	private _affectedSliceLength(group: AST.CapturingGroup, slice: readonly AST.Element[]): number {
		function withParent(element: AST.Element): AST.Element {
			let p: AST.Element | AST.BranchNode = element;
			while (p) {
				if (p.parent === group.parent) {
					return p;
				}
				p = p.parent;
			}
			throw new Error();
		}
		function rightMostIndex(elements: ReadonlySet<AST.Element>): number {
			for (let i = slice.length - 1; i >= 0; i--) {
				if (elements.has(slice[i])) {
					return i;
				}
			}
			throw -1;
		}

		const end = rightMostIndex(
			new Set(this._getResolvableGroupReferencesUnder(group, group.parent).map(withParent))
		);

		const rights = [end];
		for (let i = 0; i <= end; i++) {
			const e = slice[i];
			if (e.type === "CapturingGroup") {
				rights.push(i + 1 + this._affectedSliceLength(e, slice.slice(i + 1)));
			}
		}

		return Math.max(...rights) + 1;
	}

	private _createElement(element: AST.Element, context: ParserContext): NoParent<Element> | Empty {
		switch (element.type) {
			case "Assertion":
				return this._createAssertion(element, context);

			case "CapturingGroup":
			case "Group":
				return this._createGroup(element, context);

			case "Character":
			case "CharacterClass":
			case "CharacterSet":
				return this._createCharacterClass(element, context);

			case "Quantifier":
				return this._createQuantifier(element, context);

			case "Backreference":
				return this._createBackreference(element, context);

			default:
				throw assertNever(element, "Unsupported element");
		}
	}

	private _createAssertion(element: AST.Assertion, context: ParserContext): NoParent<Element> | Empty {
		switch (context.assertions) {
			case "throw":
				throw new Error("Assertions are not supported.");

			case "disable":
				return this._createDisabledElement(element, context);

			case "unknown":
				return this._createUnknownElement(element, context);

			case "parse":
				return this._parseAssertion(element, context);

			default:
				assertNever(context.assertions);
		}
	}
	private _parseAssertion(element: AST.Assertion, context: ParserContext): NoParent<Element> | Empty {
		switch (element.kind) {
			case "lookahead":
			case "lookbehind": {
				const assertion = context.nc.newAssertion(
					element,
					element.kind === "lookahead" ? "ahead" : "behind",
					element.negate
				);

				const matchingDir: MatchingDirection = element.kind === "lookahead" ? "ltr" : "rtl";
				this._addAlternatives(
					element.alternatives,
					assertion,
					matchingDir === context.matchingDir ? context : { ...context, matchingDir }
				);

				if (!context.disableSimplification) {
					// check for trivially accepting/rejecting assertions
					const enum TrivialResult {
						REJECT,
						ACCEPT,
						UNKNOWN,
					}
					let result = TrivialResult.UNKNOWN;
					if (assertion.alternatives.length === 0) {
						result = assertion.negate ? TrivialResult.ACCEPT : TrivialResult.REJECT;
					} else if (isPotentiallyEmpty(assertion.alternatives)) {
						result = assertion.negate ? TrivialResult.REJECT : TrivialResult.ACCEPT;
					}

					if (result === TrivialResult.ACCEPT) {
						return EMPTY_CONCAT;
					} else if (result === TrivialResult.REJECT) {
						return EMPTY_SET;
					}
				}

				return assertion;
			}

			case "end":
			case "start":
			case "word": {
				const assertion = createAssertion(element, this.ast.flags);
				setSource(assertion, copySource(element));

				return assertion;
			}

			default:
				throw assertNever(element, "Unsupported element");
		}
	}

	private _createCharacterClass(
		element: AST.Character | AST.CharacterClass | AST.CharacterSet,
		context: ParserContext
	): NoParent<CharacterClass> | EmptySet {
		let characters: CharSet;

		let cacheKey: string;
		if (element.type === "Character" || element.type === "CharacterSet") {
			cacheKey = getCharacterClassCacheKey([element]);
		} else {
			cacheKey = getCharacterClassCacheKey(element.elements, element.negate);
		}

		const cached = this._charCache.get(cacheKey);
		if (cached !== undefined) {
			// cache hit

			characters = cached;
		} else {
			// cache miss

			if (element.type === "Character") {
				// e.g. a
				characters = createCharSet([element.value], this.ast.flags);
			} else if (element.type === "CharacterSet") {
				// e.g. \w
				characters = createCharSet([element], this.ast.flags);
			} else {
				// e.g. [^a-f\s]
				characters = createCharSet(
					element.elements.map(e => {
						switch (e.type) {
							case "Character":
								return e.value;
							case "CharacterClassRange":
								return { min: e.min.value, max: e.max.value };
							case "CharacterSet":
								return e;
							default:
								throw assertNever(e, "Unsupported element");
						}
					}),
					this.ast.flags
				);

				if (element.negate) {
					characters = characters.negate();
				}
			}

			this._charCache.set(cacheKey, characters);
		}

		return !context.disableSimplification && characters.isEmpty
			? EMPTY_SET
			: context.nc.newCharClass(element, characters);
	}

	private _createGroup(element: AST.Group | AST.CapturingGroup, context: ParserContext): NoParent<Element> | Empty {
		const alternation = context.nc.newAlt(element);
		this._addAlternatives(element.alternatives, alternation, context);

		if (!context.disableSimplification) {
			if (alternation.alternatives.length === 0) {
				return EMPTY_SET;
			} else if (alternation.alternatives.length === 1 && alternation.alternatives[0].elements.length === 0) {
				return EMPTY_CONCAT;
			}
		}
		return alternation;
	}

	private _createQuantifier(element: AST.Quantifier, context: ParserContext): NoParent<Element> | Empty {
		const min: number = element.min;
		const max: number = element.max;

		if (!context.disableSimplification) {
			if (max === 0) {
				return EMPTY_CONCAT;
			}
			if (min === 1 && max === 1) {
				return this._createElement(element.element, context);
			}
		}

		const quant = context.nc.newQuant(element, min, max, !element.greedy);

		const qElement = element.element;
		if (qElement.type === "CapturingGroup" || qElement.type === "Group") {
			this._addAlternatives(qElement.alternatives, quant, context);
		} else {
			const newElement = this._createElement(qElement, context);
			if (newElement !== EMPTY_SET) {
				const concat = context.nc.newConcat(qElement);
				quant.alternatives.push(concat);
				if (newElement !== EMPTY_CONCAT) {
					concat.elements.push(newElement);
				}
			}
		}

		if (!context.disableSimplification) {
			if (quant.alternatives.length === 0) {
				return min === 0 ? EMPTY_CONCAT : EMPTY_SET;
			} else if (quant.alternatives.length === 1 && quant.alternatives[0].elements.length === 0) {
				return EMPTY_CONCAT;
			}
		}

		return quant;
	}

	private _createUnknownElement(
		element: AST.Assertion | AST.Backreference,
		context: ParserContext
	): NoParent<Element> | EmptySet {
		return context.nc.newUnknown(element, context.getUnknownId(element));
	}

	private _createDisabledElement(node: SourceLocation, context: ParserContext): NoParent<Element> | EmptySet {
		if (context.disableSimplification) {
			return context.nc.newAlt(node);
		} else {
			return EMPTY_SET;
		}
	}

	private _createBackreference(element: AST.Backreference, context: ParserContext): NoParent<Element> | Empty {
		if (context.maxBackreferenceWords > 0) {
			// try resolve
			if (!this._backRefCanReachGroup(element)) {
				return EMPTY_CONCAT;
			}

			const group = element.resolved;
			const resolved = context.variableResolved.get(group) ?? this._constantResolveGroup(group, context);

			if (resolved !== null) {
				if (resolved.length === 0) {
					return EMPTY_CONCAT;
				}

				// since there might be some path with which we could reach the backreference without matching the
				// group, we have to make sure that we always match the group before the backreference.
				if (this._backRefAlwaysAfterGroup(element)) {
					return this._wordToElement(element, resolved, context);
				}
			}
		}

		switch (context.backreferences) {
			case "throw":
				throw new Error("Backreferences are not supported.");

			case "unknown":
				return this._createUnknownElement(element, context);

			case "disable":
				return this._createDisabledElement(element, context);

			default:
				assertNever(context.backreferences);
		}
	}
	private _constantResolveGroup(element: AST.CapturingGroup, context: ParserContext): ReadonlyLogicalWord | null {
		const cached = this._constantResolveCache.get(element);
		if (cached !== undefined) {
			return cached;
		}

		const expression = this._parseElement(element, {
			...context,
			backreferences: "unknown",
			disableSimplification: false,
		});

		// TODO: Use transformers to do that
		removeLeadingLookbehinds(expression);
		removeTrailingLookaheads(expression);

		// if the group is constant, then all that's left will be a single alternative of only single-character
		// character classes

		let words = undefined;
		try {
			words = atMostK(iterateLogicalWords(expression, this._charSetToCharFn), 1);
		} catch (e) {
			// noop
		}

		let result: LogicalWord | null = null;
		if (words) {
			if (words.length === 0) {
				// since the capturing can never be matched, all backreferences to it will always be replaced with the
				// empty string
				result = [];
			} else if (words.length === 1) {
				result = words[0];
			} else {
				throw new Error("More than one words were returned.");
			}
		}

		this._constantResolveCache.set(element, result);
		return result;
	}

	private _backRefCanReachGroup(element: AST.Backreference): boolean {
		let cached = this._backRefCanReachGroupCache.get(element);
		if (cached === undefined) {
			cached = somePathToBackreference(element);
			this._backRefCanReachGroupCache.set(element, cached);
		}
		return cached;
	}
	private _backRefAlwaysAfterGroup(element: AST.Backreference): boolean {
		let cached = this._backRefAlwaysAfterGroupCache.get(element);
		if (cached === undefined) {
			cached = backreferenceAlwaysAfterGroup(element);
			this._backRefAlwaysAfterGroupCache.set(element, cached);
		}
		return cached;
	}
	private _wordToElement(
		source: Readonly<SourceLocation>,
		word: ReadonlyLogicalWord,
		context: ParserContext
	): NoParent<Element> | EmptyConcat {
		if (word.length === 0) {
			return EMPTY_CONCAT;
		} else if (word.length === 1) {
			const char = word[0];
			const characters = char instanceof CharSet ? char : this._charToCharSet(char);
			return context.nc.newCharClass(source, characters);
		} else {
			const concat = context.nc.newConcat(source);
			for (const char of word) {
				const characters = char instanceof CharSet ? char : this._charToCharSet(char);
				concat.elements.push(context.nc.newCharClass(source, characters));
			}

			const alt = context.nc.newAlt(source);
			alt.alternatives.push(concat);
			return alt;
		}
	}
	private _charToCharSet(char: Char): CharSet {
		let cached = this._simpleCharCache.get(char);
		if (cached === undefined) {
			cached = CharSet.empty(this.maxCharacter).union([{ min: char, max: char }]);
			this._simpleCharCache.set(char, cached);
		}
		return cached;
	}

	private _getGroupReferences(group: AST.CapturingGroup): readonly AST.Backreference[] {
		if (this._groupReferencesCache.size === 0) {
			const getList = (capGroup: AST.CapturingGroup): AST.Backreference[] => {
				let list = this._groupReferencesCache.get(capGroup);
				if (list === undefined) {
					list = [];
					this._groupReferencesCache.set(capGroup, list);
				}
				return list;
			};

			visitRegExpAST(this.ast.pattern, {
				onBackreferenceEnter(backRef) {
					getList(backRef.resolved).push(backRef);
				},
				onCapturingGroupEnter(capGroup) {
					getList(capGroup);
				},
			});
		}

		const references = this._groupReferencesCache.get(group);
		if (!references) {
			throw new Error("Unknown capturing group. The capturing group is not part of the AST of this parser.");
		}
		return references;
	}
	private _getResolvableGroupReferences(group: AST.CapturingGroup): readonly AST.Backreference[] {
		return this._getGroupReferences(group).filter(
			ref => this._backRefCanReachGroup(ref) && this._backRefAlwaysAfterGroup(ref)
		);
	}
	private _getResolvableGroupReferencesUnder(
		group: AST.CapturingGroup,
		under: AST.BranchNode
	): readonly AST.Backreference[] {
		return this._getResolvableGroupReferences(group).filter(ref => hasSomeAncestor(ref, a => a === under));
	}
}

class NodeCreator {
	private _nodeCounter = 0;
	private readonly _nodeLimit: number;

	constructor(nodeLimit: number) {
		this._nodeLimit = nodeLimit;
	}

	private _checkLimit(): void {
		if (++this._nodeCounter > this._nodeLimit) {
			throw new TooManyNodesError(`The parser is not allowed to create more than ${this._nodeLimit} nodes.`);
		}
	}

	newAlt(source: Readonly<SourceLocation>): NoParent<Alternation> {
		this._checkLimit();

		return {
			type: "Alternation",
			alternatives: [],
			source: copySource(source),
		};
	}
	newAssertion(source: Readonly<SourceLocation>, kind: Assertion["kind"], negate: boolean): NoParent<Assertion> {
		this._checkLimit();

		return {
			type: "Assertion",
			alternatives: [],
			kind,
			negate,
			source: copySource(source),
		};
	}
	newCharClass(source: Readonly<SourceLocation>, characters: CharSet): NoParent<CharacterClass> {
		this._checkLimit();

		return {
			type: "CharacterClass",
			characters,
			source: copySource(source),
		};
	}
	newConcat(source: Readonly<SourceLocation>): NoParent<Concatenation> {
		this._checkLimit();

		return {
			type: "Concatenation",
			elements: [],
			source: copySource(source),
		};
	}
	newQuant(source: Readonly<SourceLocation>, min: number, max: number, lazy: boolean): NoParent<Quantifier> {
		this._checkLimit();

		return {
			type: "Quantifier",
			alternatives: [],
			lazy,
			min,
			max,
			source: copySource(source),
		};
	}
	newUnknown(source: Readonly<SourceLocation>, id: string): NoParent<Unknown> {
		this._checkLimit();

		return {
			type: "Unknown",
			id,
			source: copySource(source),
		};
	}
}

function withResolved(context: ParserContext, group: AST.CapturingGroup, word: ReadonlyLogicalWord): ParserContext {
	const variableResolved = new Map(context.variableResolved);
	variableResolved.set(group, word);
	return { ...context, variableResolved };
}

function copySource(node: Readonly<SourceLocation>): SourceLocation {
	return {
		start: node.start,
		end: node.end,
	};
}

function getCharacterClassCacheKey(
	elements: readonly (AST.CharacterClassElement | AST.CharacterSet)[],
	negate?: boolean
): string {
	let s = negate ? "^" : "";
	for (const e of elements) {
		switch (e.type) {
			case "Character":
				s += "\\" + e.value.toString(16);
				break;
			case "CharacterClassRange":
				s += "\\" + e.min.value.toString(16) + "-\\" + e.max.value.toString(16);
				break;
			case "CharacterSet":
				s += e.raw;
				break;
			default:
				throw assertNever(e);
		}
	}
	return s;
}

function removeLeadingLookbehinds(element: NoParent<Expression | Alternation | Quantifier>): void {
	for (const alt of element.alternatives) {
		while (alt.elements.length > 0) {
			const element = alt.elements[0];

			if (element.type === "Assertion" && element.kind === "behind") {
				alt.elements.splice(0, 1);
				continue;
			}

			if (element.type === "Alternation" || element.type === "Quantifier") {
				removeLeadingLookbehinds(element);
				if (element.alternatives.length === 1 && element.alternatives[0].elements.length === 0) {
					// empty quantifier or alternative that can only match the empty word
					alt.elements.splice(0, 1);
					continue;
				}
			}

			break;
		}
	}

	removeDuplicateEmptyAlternative(element);
}
function removeTrailingLookaheads(element: NoParent<Expression | Alternation | Quantifier>): void {
	for (const alt of element.alternatives) {
		while (alt.elements.length > 0) {
			const element = alt.elements[alt.elements.length - 1];

			if (element.type === "Assertion" && element.kind === "ahead") {
				alt.elements.pop();
				continue;
			}

			if (element.type === "Alternation" || element.type === "Quantifier") {
				removeTrailingLookaheads(element);
				if (element.alternatives.length === 1 && element.alternatives[0].elements.length === 0) {
					// empty quantifier or alternative that can only match the empty word
					alt.elements.pop();
					continue;
				}
			}

			break;
		}
	}

	removeDuplicateEmptyAlternative(element);
}
function removeDuplicateEmptyAlternative(element: NoParent<Expression | Alternation | Quantifier>): void {
	let hasEmpty = false;
	element.alternatives = element.alternatives.filter(alt => {
		if (alt.elements.length === 0) {
			if (hasEmpty) {
				return false;
			} else {
				hasEmpty = true;
				return true;
			}
		}
		// keep all non-empty
		return true;
	});
}

type CharSetToCharsFn = (charSet: CharSet) => Iterable<LogicalChar>;
function createCharSetToCharsFn(flags: AST.Flags): CharSetToCharsFn {
	if (!flags.ignoreCase) {
		return charSetToChars;
	} else {
		const caseFolding = flags.unicode ? UnicodeCaseFolding : UTF16CaseFolding;
		const maxCharacter = flags.unicode ? UNICODE_MAXIMUM : UTF16_MAXIMUM;

		const charSetCache = new Map<readonly number[], CharSet>();

		return function* charSetToLogicalChars(charSet: CharSet): Iterable<LogicalChar> {
			const seen = new Set<Char>();

			for (const c of charSetToChars(charSet)) {
				if (seen.has(c)) {
					continue;
				}

				const equivalenceClass: readonly number[] | undefined = caseFolding[c];
				if (equivalenceClass) {
					for (const char of equivalenceClass) {
						seen.add(char);
					}

					let cached = charSetCache.get(equivalenceClass);
					if (cached === undefined) {
						cached = CharSet.empty(maxCharacter).union(equivalenceClass.map(c => ({ min: c, max: c })));
						charSetCache.set(equivalenceClass, cached);
					}
					yield cached;
				} else {
					yield c;
				}
			}
		};
	}
}

function* wordSetsToLogicalWords(
	wordSets: Iterable<readonly CharSet[]>,
	charSetToChars: CharSetToCharsFn
): Iterable<LogicalWord> {
	for (const wordSet of wordSets) {
		yield* concatSequences(wordSet.map(charSetToChars));
	}
}

function iterateLogicalWords(node: NoParent<Node>, charSetToChars: CharSetToCharsFn): UnionIterable<LogicalWord> {
	return wordSetsToLogicalWords(iterateWordSets(node), charSetToChars);
}
function iterateWordSets(node: NoParent<Node>): UnionIterable<CharSet[]> {
	switch (node.type) {
		case "Alternation":
		case "Expression":
			return unionSequences(node.alternatives.map(iterateWordSets));

		case "Assertion":
		case "Unknown":
			throw new Error();

		case "CharacterClass":
			if (node.characters.isEmpty) {
				// empty set
				return [];
			} else {
				return [[node.characters]];
			}

		case "Concatenation":
			return flatConcatSequences(node.elements.map(iterateWordSets));

		case "Quantifier": {
			if (node.max === Infinity) {
				throw new Error();
			}

			let counts: Iterable<number>;
			if (node.lazy) {
				counts = (function* () {
					for (let i = node.min; i <= node.max; i++) {
						yield i;
					}
				})();
			} else {
				counts = (function* () {
					for (let i = node.max; i >= node.min; i--) {
						yield i;
					}
				})();
			}

			return repeatSequences(counts, unionSequences(node.alternatives.map(iterateWordSets)), flatConcatSequences);
		}

		default:
			assertNever(node);
	}
}

function atMostK<T>(iter: Iterable<T>, k: number): T[] {
	const result: T[] = [];
	for (const item of iter) {
		result.push(item);
		if (result.length > k) {
			throw new Error("Too many items.");
		}
	}
	return result;
}<|MERGE_RESOLUTION|>--- conflicted
+++ resolved
@@ -12,13 +12,9 @@
 	Parent,
 	Quantifier,
 	SourceLocation,
+	Unknown,
 	setParent,
-<<<<<<< HEAD
-	NoParent,
-	Unknown,
-=======
 	setSource,
->>>>>>> e9335bb2
 } from "../ast";
 import { AST, RegExpParser, visitRegExpAST } from "regexpp";
 import {
