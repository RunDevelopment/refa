import { Char, ReadonlyWord, Word } from "./char-types";
import { WordSet } from "./word-set";
import { cachedFunc, debugAssert, traverse, traverseMultiRoot, withoutSet } from "./util";
import {
	FABuilder,
	FACreationOptions,
	FAIterator,
	FiniteAutomaton,
	ToRegexOptions,
	TransitionIterable,
	TransitionIterator,
} from "./fa-types";
import { CharMap, ReadonlyCharMap } from "./char-map";
import { CharRange, CharSet } from "./char-set";
import { CharBase } from "./char-base";
import { Expression, NoParent } from "./ast";
import * as Iter from "./iter";
import { MaxCharacterError, TooManyNodesError } from "./errors";
import { getIntersectionWordSets, getIntersectionWords, isDisjointWith } from "./intersection";
import { wordSetsToWords } from "./words";

const DEFAULT_MAX_NODES = 10_000;

/**
 * A readonly {@link DFA}.
 */
export interface ReadonlyDFA extends FiniteAutomaton, TransitionIterable<DFA.ReadonlyNode> {
	readonly nodes: DFA.ReadonlyNodeList;
	readonly options: Readonly<DFA.Options>;

	stateIterator(): FAIterator<DFA.ReadonlyNode>;

	/**
	 * This is equivalent to `isDisjointWith(this, other, options)` (free function).
	 *
	 * @deprecated Use the equivalent free function instead.
	 */
	isDisjointWith<O>(other: TransitionIterable<O>, options?: Readonly<FACreationOptions>): boolean;
	/**
	 * This is equivalent to `getIntersectionWords(this, other, options)` (free function).
	 *
	 * @deprecated Use the equivalent free function instead.
	 */
	getIntersectionWords<O>(other: TransitionIterable<O>, options?: Readonly<FACreationOptions>): Iterable<Word>;
	/**
	 * This is equivalent to `getIntersectionWordSets(this, other, options)` (free function).
	 *
	 * @deprecated Use the equivalent free function instead.
	 */
	getIntersectionWordSets<O>(other: TransitionIterable<O>, options?: Readonly<FACreationOptions>): Iterable<WordSet>;

	/**
	 * Creates a new DFA equivalent to this one.
	 */
	copy(): DFA;

	/**
	 * Returns whether this and the given DFA are structurally equal meaning that all nodes and all transitions are
	 * equal.
	 *
	 * @param other
	 */
	structurallyEqual(other: ReadonlyDFA): boolean;
}

/**
 * A [deterministic finite automaton](https://en.wikipedia.org/wiki/Deterministic_finite_automaton).
 *
 * This class implements DFAs with the following properties:
 *
 * - There is exactly one initial state.
 *
 * - There may be any number of final states.
 *
 *   This is implemented using a `Set` of states.
 *
 * - No epsilon transitions.
 *
 * - A transitions always consumes a character.
 *
 *   (All character sets are guaranteed to be non-empty.)
 *
 * - Transitions are unordered.
 *
 *   As a consequence, `/aa|bb/` and `/bb|aa/` have the same state machine.
 *
 * - Between any two states, there can at most be one transition.
 */
export class DFA implements ReadonlyDFA {
	readonly nodes: DFA.NodeList;
	readonly maxCharacter: Char;

	private constructor(nodes: DFA.NodeList, maxCharacter: Char) {
		this.nodes = nodes;
		this.maxCharacter = maxCharacter;
	}

	get options(): Readonly<DFA.Options> {
		return { maxCharacter: this.maxCharacter };
	}

	get isEmpty(): boolean {
		return this.nodes.finals.size === 0;
	}
	get isFinite(): boolean {
		return Iter.languageIsFinite(this.stateIterator());
	}

	stateIterator(): FAIterator<DFA.ReadonlyNode> {
		return iterStates(this.nodes);
	}
	transitionIterator(): TransitionIterator<DFA.ReadonlyNode> {
		const finals: ReadonlySet<DFA.ReadonlyNode> = this.nodes.finals;
		const maximum = this.maxCharacter;

		return {
			initial: this.nodes.initial,
			getOut: n => n.out.invert(maximum),
			isFinal: n => finals.has(n),
		};
	}

	test(word: ReadonlyWord): boolean {
		let current = this.nodes.initial;

		for (const char of word) {
			const next = current.out.get(char);
			if (next === undefined) {
				return false;
			} else {
				current = next;
			}
		}

		return this.nodes.finals.has(current);
	}

	wordSets(): Iterable<WordSet> {
		if (this.isEmpty) {
			return [];
		}

		return Iter.iterateWordSets(this.transitionIterator());
	}

	words(): Iterable<Word> {
		return wordSetsToWords(this.wordSets());
	}

	toString(): string {
		return Iter.toString(this.transitionIterator(), cs => cs.toRangesString());
	}

	toRegex(options?: Readonly<ToRegexOptions>): NoParent<Expression> {
		return Iter.toRegex(this.transitionIterator(), options);
	}

	toDot(charSetToString?: (charSet: CharSet) => string): string {
		return Iter.toDot(
			this.transitionIterator(),
			Iter.createSimpleToDotOptions(charSetToString || (cs => cs.toRangesString()), false)
		);
	}

	/**
	 * This is equivalent to `isDisjointWith(this, other, options)` (free function).
	 *
	 * @deprecated Use the equivalent free function instead.
	 *
	 * @param other
	 * @param options
	 */
	isDisjointWith<O>(other: TransitionIterable<O>, options?: Readonly<FACreationOptions>): boolean {
		return isDisjointWith(this, other, options);
	}
	/**
	 * This is equivalent to `getIntersectionWords(this, other, options)` (free function).
	 *
	 * @deprecated Use the equivalent free function instead.
	 *
	 * @param other
	 * @param options
	 */
	getIntersectionWords<O>(other: TransitionIterable<O>, options?: Readonly<FACreationOptions>): Iterable<Word> {
		return getIntersectionWords(this, other, options);
	}
	/**
	 * This is equivalent to `getIntersectionWordSets(this, other, options)` (free function).
	 *
	 * @deprecated Use the equivalent free function instead.
	 *
	 * @param other
	 * @param options
	 */
	getIntersectionWordSets<O>(other: TransitionIterable<O>, options?: Readonly<FACreationOptions>): Iterable<WordSet> {
		return getIntersectionWordSets(this, other, options);
	}

	copy(): DFA {
		const newNodeList = new DFA.NodeList();
		copyTo(this.nodes, newNodeList);
		return new DFA(newNodeList, this.maxCharacter);
	}

	structurallyEqual(other: ReadonlyDFA): boolean {
		if (this === other) {
			return true;
		}
		if (this.nodes.finals.size !== other.nodes.finals.size) {
			return false;
		}

		const visitedThisNodes = new Set<DFA.ReadonlyNode>();

		const thisFinals: ReadonlySet<DFA.ReadonlyNode> = this.nodes.finals;
		const otherFinals: ReadonlySet<DFA.ReadonlyNode> = other.nodes.finals;
		const isEqual = (thisNode: DFA.ReadonlyNode, otherNode: DFA.ReadonlyNode): boolean => {
			if (visitedThisNodes.has(thisNode)) {
				return true;
			}
			visitedThisNodes.add(thisNode);

			if (thisFinals.has(thisNode) !== otherFinals.has(otherNode)) {
				return false;
			}

			const thisTransitions = [...thisNode.out];
			const otherTransitions = [...otherNode.out];

			if (thisTransitions.length !== otherTransitions.length) {
				return false;
			}

			for (let i = 0; i < thisTransitions.length; i++) {
				const [thisRange, thisTo] = thisTransitions[i];
				const [otherRange, otherTo] = otherTransitions[i];

				if (!rangeEqual(thisRange, otherRange) || !isEqual(thisTo, otherTo)) {
					return false;
				}
			}
			return true;
		};
		return isEqual(this.nodes.initial, other.nodes.initial);
	}

	/**
	 * [Minimizes](https://en.wikipedia.org/wiki/DFA_minimization) this DFA.
	 */
	minimize(): void {
		this.nodes.removeUnreachable();
		if (this.nodes.initial.out.isEmpty) {
			return;
		}

		const P = findEquivalenceClasses(this.nodes, this.maxCharacter);

		const mapping = new Map<DFA.Node, DFA.Node>();
		const toAdjust: DFA.Node[] = [];
		for (const eqClass of P) {
			const first: DFA.Node = eqClass[0];
			toAdjust.push(first);

			for (let i = 1; i < eqClass.length; i++) {
				const node = eqClass[i];
				if (mapping.has(node)) {
					throw new Error("Duplicate mapping");
				}
				mapping.set(node, first);
			}
		}

		if (mapping.size === 0) {
			// the DFA is already minimized
			return;
		}

		const translate = (node: DFA.Node): DFA.Node => {
			return mapping.get(node) ?? node;
		};

		// adjust nodes
		for (const node of toAdjust) {
			node.out.map(translate);
		}

		// adjust finals
		const mappedFinals = [...this.nodes.finals].map(translate);
		this.nodes.finals.clear();
		mappedFinals.forEach(n => this.nodes.finals.add(n));
	}

	/**
	 * Complements this DFA.
	 *
	 * This DFA after calling this function will accept all words that are not accepted by this DFA before calling this
	 * function.
	 */
	complement(): void {
		const all: CharRange = { min: 0, max: this.maxCharacter };

		// create a trap state
		const trap = this.nodes.createNode();
		this.nodes.linkNodes(trap, trap, CharSet.all(this.maxCharacter));

		// Link all gaps to the trap state
		traverse(this.nodes.initial, node => {
			const outNodes = new Set(node.out.values());
			node.out.mapRange(all, nodeOrUndef => nodeOrUndef ?? trap);
			return outNodes;
		});

		// Complement the set of final states.
		const nonFinal = withoutSet(Iter.iterateStates(iterStatesMut(this.nodes)), this.nodes.finals);
		this.nodes.finals.clear();
		nonFinal.forEach(n => this.nodes.finals.add(n));

		// one or more final states might have become trap states, so let's remove them
		this.nodes.removeUnreachable();
	}

	/**
	 * Modifies this DFA such that all prefixes of all accepted words are also accepted.
	 *
	 * If the language of this DFA is empty, then it will remain empty.
	 *
	 * Unreachable states will be removed by this operation.
	 */
	prefixes(): void {
		this.nodes.removeUnreachable();

		if (this.isEmpty) {
			return;
		}

		for (const node of this.nodes) {
			this.nodes.finals.add(node);
		}
	}

	/**
	 * Creates a new DFA which matches no words. The language of the returned DFA is empty.
	 *
	 * @param options
	 */
	static empty(options: Readonly<DFA.Options>): DFA {
		const { maxCharacter } = options;
		const nodeList = new DFA.NodeList();
		return new DFA(nodeList, maxCharacter);
	}

	/**
	 * Creates a new DFA which matches all words.
	 *
	 * @param options
	 */
	static all(options: Readonly<DFA.Options>): DFA {
		const { maxCharacter } = options;
		const nodeList = new DFA.NodeList();
		nodeList.finals.add(nodeList.initial);

		const allChars = { min: 0, max: maxCharacter };
		const other = nodeList.createNode();
		nodeList._uncheckedLinkNodesWithCharRange(nodeList.initial, other, allChars);
		nodeList._uncheckedLinkNodesWithCharRange(other, other, allChars);
		nodeList.finals.add(other);

		return new DFA(nodeList, maxCharacter);
	}

	/**
	 * Returns a new DFA which is equivalent to the intersection of the two given FA.
	 *
	 * @param left
	 * @param right
	 * @param options
	 */
	static fromIntersection<L, R>(
		left: TransitionIterable<L>,
		right: TransitionIterable<R>,
		options?: Readonly<DFA.CreationOptions>
	): DFA {
		MaxCharacterError.assert(left, right, "TransitionIterable");

		if (left instanceof DFA && right instanceof DFA) {
			// the intersection of two DFA is also a DFA, so we can directly construct it

			const maxNodes = options?.maxNodes ?? DEFAULT_MAX_NODES;
			const nodeList = DFA.NodeList.withLimit(maxNodes, nodeList => {
				const iter = Iter.intersection(nodeList, left.transitionIterator(), right.transitionIterator());

				// traverse the whole iterator to create our NodeList
				Iter.forEach(Iter.mapOut(iter, n => n.out.values()));

				// A cleanup still has to be performed because while all states are connected to the initial state, they
				// might not be able to reach a final state. This will remove such trap states.
				nodeList.removeUnreachable();
			});

			return new DFA(nodeList, left.maxCharacter);
		} else {
			// the intersection of two non-DFA is likely a NFA, so we have to make it deterministic.

			const iter = Iter.intersection(
				new Iter.MapFABuilder(),
				left.transitionIterator(),
				right.transitionIterator()
			);

			return DFA.fromTransitionIterator(iter, { maxCharacter: left.maxCharacter }, options);
		}
	}

<<<<<<< HEAD
	/**
	 * Creates a new DFA which matches no words. The language of the returned DFA is empty.
	 *
	 * @param options
	 */
	static empty(options: Readonly<DFA.Options>): DFA {
		const { maxCharacter } = options;
		const nodeList = new DFA.NodeList();
		return new DFA(nodeList, maxCharacter);
	}

	/**
	 * Creates a new DFA which matches all words.
	 *
	 * @param options
	 */
	static all(options: Readonly<DFA.Options>): DFA {
		const { maxCharacter } = options;
		const nodeList = new DFA.NodeList();
		nodeList.finals.add(nodeList.initial);

		const other = nodeList.createNode();
		nodeList.linkNodes(nodeList.initial, other, CharSet.all(maxCharacter));
		nodeList.linkNodes(other, other, CharSet.all(maxCharacter));
		nodeList.finals.add(other);

		return new DFA(nodeList, maxCharacter);
	}

=======
>>>>>>> 3c89e2c3
	static fromWords(
		words: Iterable<ReadonlyWord>,
		options: Readonly<DFA.Options>,
		creationOptions?: Readonly<DFA.CreationOptions>
	): DFA {
		const { maxCharacter } = options;
		const maxNodes = creationOptions?.maxNodes ?? DEFAULT_MAX_NODES;

		const nodeList = DFA.NodeList.withLimit(maxNodes, nodeList => {
			// build a prefix trie
			for (const word of words) {
				let node = nodeList.initial;
				for (const char of word) {
					if (char > maxCharacter) {
						throw new Error(`All characters have to be <= options.maxCharacter (${maxCharacter}).`);
					}

					let next = node.out.get(char);
					if (next === undefined) {
						next = nodeList.createNode();
						nodeList.linkNodes(node, next, CharSet.fromCharacters(maxCharacter, [char]));
					}
					node = next;
				}
				nodeList.finals.add(node);
			}
		});

		return new DFA(nodeList, maxCharacter);
	}

	static fromFA<InputNode>(fa: TransitionIterable<InputNode>, creationOptions?: Readonly<DFA.CreationOptions>): DFA {
		if (fa instanceof DFA) {
			const maxNodes = creationOptions?.maxNodes ?? DEFAULT_MAX_NODES;
			const nodeList = DFA.NodeList.withLimit(maxNodes, nodeList => copyTo(fa.nodes, nodeList));
			return new DFA(nodeList, fa.maxCharacter);
		} else {
			return DFA.fromTransitionIterator(fa.transitionIterator(), fa, creationOptions);
		}
	}

	static fromTransitionIterator<InputNode>(
		iter: TransitionIterator<InputNode>,
		options: Readonly<DFA.Options>,
		creationOptions?: Readonly<DFA.CreationOptions>
	): DFA {
		const maxNodes = creationOptions?.maxNodes ?? DEFAULT_MAX_NODES;
		const nodeList = DFA.NodeList.withLimit(maxNodes, nodeList => {
			const deterministicIter = Iter.makeDeterministic(nodeList, iter);
			Iter.forEach(Iter.mapOut(deterministicIter, s => s.out.values()));
		});

		return new DFA(nodeList, options.maxCharacter);
	}
}

/**
 * A namespace for DFA-specific classes and interfaces.
 *
 * @see {@link DFA} (class)
 */
// eslint-disable-next-line @typescript-eslint/no-namespace
export namespace DFA {
	export interface ReadonlyNode {
		readonly list: ReadonlyNodeList;
		readonly out: ReadonlyCharMap<ReadonlyNode>;
	}
	export interface Node extends ReadonlyNode {
		readonly list: NodeList;
		readonly out: CharMap<Node>;
	}

	export interface ReadonlyNodeList extends Iterable<ReadonlyNode> {
		readonly initial: ReadonlyNode;
		readonly finals: ReadonlySet<ReadonlyNode>;
		/**
		 * Returns the number of nodes reachable from the initial state including the initial state.
		 *
		 * This may include trap states. This will not include unreachable final states.
		 *
		 * This operation has to traverse the whole graph and runs in _O(E + V)_.
		 */
		count(): number;
	}
	export class NodeList implements ReadonlyNodeList, Iterable<Node>, FABuilder<Node, CharSet> {
		private _nodeCounter: number = 0;
		private _nodeLimit: number = Infinity;

		readonly initial: Node;
		readonly finals: Set<Node> = new Set();

		constructor() {
			this.initial = this.createNode();
		}

		/**
		 * Creates and returns a new node list that is only allowed to create a certain number of nodes during the
		 * execution of the given consumer function.
		 *
		 * After this function returns, the limit no longer applies.
		 *
		 * @param maxNodes
		 * @param consumerFn
		 */
		static withLimit(maxNodes: number, consumerFn: (nodeList: NodeList) => void): NodeList {
			const nodeList = new NodeList();
			nodeList._nodeLimit = maxNodes;
			try {
				consumerFn(nodeList);
				nodeList._nodeLimit = Infinity;
			} catch (error) {
				nodeList._nodeLimit = Infinity;
				throw error;
			}
			return nodeList;
		}

		createNode(): Node {
			const id = this._nodeCounter++;
			TooManyNodesError.assert(id, this._nodeLimit, "DFA");

			const node: Node & { id: number } = {
				id, // for debugging
				list: this,
				out: new CharMap<Node>(),
			};
			return node;
		}

		linkNodes(from: Node, to: Node, characters: CharSet): void {
			if (from.list !== to.list) {
				throw new Error("You can't link nodes from different node lists.");
			}
			if (from.list !== this) {
				throw new Error("Use the node list associated with the nodes to link them.");
			}

			from.out.setCharSet(characters, to);
		}

		unlinkNodes(from: Node, to: Node): void {
			from.out.filter(node => node !== to);
		}

		makeFinal(state: Node): void {
			this.finals.add(state);
		}

		isFinal(state: Node): boolean {
			return this.finals.has(state);
		}

		removeUnreachable(): void {
			/**
			 * Remove all non-initial states which are
			 *
			 * 1) Not reachable from the initial state.
			 * 2) Cannot reach a final state.
			 *
			 * (For condition 1, we just have to check the final states.)
			 */

			if (this.finals.size === 0) {
				// clear all nodes
				this.initial.out.clear();
				return;
			}

			const getInSet = cachedFunc<Node, Set<Node>>(() => new Set());
			const reachableFromInitial: Node[] = [];

			traverse(this.initial, node => {
				reachableFromInitial.push(node);
				getInSet(node);

				const out = new Set<Node>();
				node.out.forEach(n => {
					out.add(n);
					getInSet(n).add(node);
				});

				return out;
			});

			debugAssert(getInSet.cache.has(this.initial));

			// Check condition 1) for all final states
			const toDelete: Node[] = [];
			for (const f of this.finals) {
				if (!getInSet.cache.has(f)) {
					toDelete.push(f);
				}
			}
			toDelete.forEach(f => this.finals.delete(f));

			if (this.finals.size === 0) {
				// clear all nodes
				this.initial.out.clear();
				return;
			}

			// Mark all states reachable from final states
			const reachableFromFinal = new Set<Node>();
			traverseMultiRoot(this.finals, node => {
				reachableFromFinal.add(node);
				return getInSet(node);
			});

			// Check condition 2)
			if (reachableFromFinal.size < reachableFromInitial.length) {
				for (const node of reachableFromInitial) {
					node.out.filter(n => reachableFromFinal.has(n));
				}
			}
		}

		count(): number {
			let c = 0;
			traverse(this.initial, n => {
				c++;
				return n.out.values();
			});
			return c;
		}

		*[Symbol.iterator](): IterableIterator<Node> {
			const visited = new Set<Node>();
			let toVisit = [this.initial];
			while (toVisit.length > 0) {
				const newVisit: Node[] = [];
				for (const node of toVisit) {
					if (!visited.has(node)) {
						visited.add(node);
						yield node;
						node.out.forEach(outNode => newVisit.push(outNode));
					}
				}
				toVisit = newVisit;
			}
		}
	}

	/**
	 * Options for the constraints on how a DFA will be created.
	 */
	export interface CreationOptions extends FACreationOptions {
		/**
		 * The maximum number of nodes the DFA creation operation is allowed to create before throwing a
		 * `TooManyNodesError`.
		 *
		 * If the maximum number of nodes is set to `Infinity`, the DFA creation operation may create as many nodes as
		 * necessary to construct the DFA. This might cause the machine to run out of memory. I.e. the conversion from
		 * NFA to DFA may create `O(2^n)` many nodes and an intersection may created `O(n * m)` many.
		 *
		 * Note: This limit describes the maximum number of __created__ nodes. If nodes are created and subsequently
		 * discard, they will still count toward the limit.
		 *
		 * @default 10000
		 */
		maxNodes?: number;
	}
	export interface Options {
		/**
		 * The maximum numerical value any character can have.
		 *
		 * This will be the maximum of all underlying {@link CharSet}s.
		 */
		maxCharacter: Char;
	}
}

function iterStates(list: DFA.ReadonlyNodeList): FAIterator<DFA.ReadonlyNode> {
	return {
		initial: list.initial,
		getOut: n => {
			const out = new Set<DFA.ReadonlyNode>();
			n.out.forEach(n => out.add(n));
			return out;
		},
		isFinal: n => list.finals.has(n),
	};
}
function iterStatesMut(list: DFA.NodeList): FAIterator<DFA.Node> {
	return {
		initial: list.initial,
		getOut: n => {
			const out = new Set<DFA.Node>();
			n.out.forEach(n => out.add(n));
			return out;
		},
		isFinal: n => list.finals.has(n),
	};
}

function rangeEqual(r1: CharRange, r2: CharRange): boolean {
	return r1.min === r2.min && r1.max === r2.max;
}

function copyTo(fromNodeList: DFA.ReadonlyNodeList, toNodeList: DFA.NodeList): void {
	const translate = cachedFunc<DFA.ReadonlyNode, DFA.Node>(() => toNodeList.createNode());
	translate.cache.set(fromNodeList.initial, toNodeList.initial);

	traverse(fromNodeList.initial, node => {
		const toNode = translate(node);

		const next = new Set<DFA.ReadonlyNode>();
		node.out.forEach((n, range) => {
			next.add(n);
			toNode.out.setRange(range, translate(n));
		});

		return next;
	});

	fromNodeList.finals.forEach(f => toNodeList.finals.add(translate(f)));
}

function findEquivalenceClasses(nodeList: DFA.NodeList, maxCharacter: Char): DFA.Node[][];
function findEquivalenceClasses(nodeList: DFA.ReadonlyNodeList, maxCharacter: Char): DFA.ReadonlyNode[][];
function findEquivalenceClasses(nodeList: DFA.ReadonlyNodeList, maxCharacter: Char): DFA.ReadonlyNode[][] {
	if (nodeList.finals.size === 0) {
		throw new Error("Cannot find equivalence classes for a DFA without final states.");
	}

	// This is an implementation of the paper:
	// Valmari, A. (2012). Fast brief practical DFA minimization. Inf. Process. Lett., 112, 213-217.
	// https://www.cs.cmu.edu/~sutner/CDM/papers/Valmari12.pdf

	// This methods only converts the given DFA into the right format for the algorithm in the paper.
	// The paper itself is implemented in the `DFAMinimizer` class.

	const allNodes: DFA.ReadonlyNode[] = [];
	const allCharacterSets = new Set<CharSet>();
	const numberMap = new Map<DFA.ReadonlyNode, MinState>();
	const outMaps: Map<DFA.ReadonlyNode, CharSet>[] = [];

	// Go through all nodes to:
	//  1. Determine all nodes
	//  2. Determine all used character sets
	//  3. Create the out map of all nodes
	traverse(nodeList.initial, node => {
		numberMap.set(node, numberMap.size);
		allNodes.push(node);

		const out = node.out.invert(maxCharacter);
		outMaps.push(out);
		out.forEach(cs => allCharacterSets.add(cs));
		return out.keys();
	});

	const base = new CharBase(allCharacterSets);

	const T: MinState[] = [];
	const L: Char[] = [];
	const H: MinState[] = [];
	for (let i = 0; i < allNodes.length; i++) {
		const out = outMaps[i];

		out.forEach((cs, to) => {
			const head = numberMap.get(to)!;

			for (const index of base.split(cs)) {
				T.push(i);
				L.push(index);
				H.push(head);
			}
		});
	}

	const finals: MinState[] = [];
	for (const f of nodeList.finals) {
		finals.push(numberMap.get(f)!);
	}

	// minimize
	const min = new DFAMinimizer(allNodes.length, finals, T, L, H);
	const blockPartition = min.getBlockPartition();

	// get equivalence classes
	const eqClasses: DFA.ReadonlyNode[][] = [];
	for (let i = 0; i < blockPartition.setCount; i++) {
		eqClasses.push([]);
	}
	for (let i = 0; i < allNodes.length; i++) {
		eqClasses[blockPartition.setIndex[i]].push(allNodes[i]);
	}

	return eqClasses;
}

type MinState = number & { __state?: never };

class WorkSet {
	readonly marked: number[] = [];
	readonly touched: number[] = [];
}

class Partition {
	readonly elements: number[] = [];
	readonly location: number[] = [];
	readonly setIndex: number[];
	readonly first: number[] = [];
	readonly past: number[] = [];
	readonly workSet: WorkSet;
	setCount: number = 1;

	constructor(elementCount: number, workSet: WorkSet) {
		this.setIndex = new Array(elementCount).fill(0);
		this.workSet = workSet;

		for (let i = 0; i < elementCount; i++) {
			this.elements.push(i);
			this.location.push(i);
		}

		this.first.push(0);
		this.past.push(elementCount);
	}

	mark(element: number): void {
		const set = this.setIndex[element];
		const i = this.location[element];
		const j = this.first[set] + this.workSet.marked[set];

		this.elements[i] = this.elements[j];
		this.location[this.elements[i]] = i;
		this.elements[j] = element;
		this.location[element] = j;

		if (!this.workSet.marked[set]++) {
			this.workSet.touched.push(set);
		}
	}

	split(): void {
		let set;
		while ((set = this.workSet.touched.pop()) !== undefined) {
			const p = this.first[set] + this.workSet.marked[set];
			if (p === this.past[set]) {
				this.workSet.marked[set] = 0;
				continue;
			}

			if (this.workSet.marked[set] <= this.past[set] - p) {
				this.first[this.setCount] = this.first[set];
				this.past[this.setCount] = p;
				this.first[set] = p;
			} else {
				this.past[this.setCount] = this.past[set];
				this.first[this.setCount] = p;
				this.past[set] = p;
			}

			for (let i = this.first[this.setCount]; i < this.past[this.setCount]; i++) {
				this.setIndex[this.elements[i]] = this.setCount;
			}

			this.workSet.marked[set] = 0;
			this.workSet.marked[this.setCount++] = 0;
		}
	}
}

class DFAMinimizer {
	readonly stateCount: number;
	readonly transitionCount: number;
	readonly finals: readonly MinState[];
	readonly tails: readonly MinState[];
	readonly chars: readonly Char[];
	readonly heads: readonly MinState[];

	private readonly _adjacent: number[];
	private readonly _offset: number[];

	constructor(
		statesCount: number,
		finals: readonly MinState[],
		tails: readonly MinState[],
		chars: readonly Char[],
		heads: readonly MinState[]
	) {
		debugAssert(statesCount > 0);
		debugAssert(finals.length > 0);
		debugAssert(tails.length === chars.length && chars.length === heads.length);
		debugAssert(tails.length > 0);

		this.stateCount = statesCount;
		this.transitionCount = tails.length;
		this.finals = finals;
		this.tails = tails;
		this.chars = chars;
		this.heads = heads;

		this._adjacent = new Array(this.transitionCount);
		this._offset = new Array(statesCount + 1).fill(0);
	}

	private _makeAdjacent(keys: readonly MinState[]): void {
		for (let trans = 0; trans < this.transitionCount; trans++) {
			this._offset[keys[trans]]++;
		}
		for (let state = 0; state < this.stateCount; state++) {
			this._offset[state + 1] += this._offset[state];
		}
		for (let trans = this.transitionCount; trans--; ) {
			this._adjacent[--this._offset[keys[trans]]] = trans;
		}
	}

	getBlockPartition(): Partition {
		const workSet = new WorkSet();
		const blocks = new Partition(this.stateCount, workSet);
		const cords = new Partition(this.transitionCount, workSet);

		// Move the final states
		let reachedStates = 0;
		for (const f of this.finals) {
			const i = blocks.location[f];
			if (i >= reachedStates) {
				blocks.elements[i] = blocks.elements[reachedStates];
				blocks.location[blocks.elements[i]] = i;
				blocks.elements[reachedStates] = f;
				blocks.location[f] = reachedStates++;
			}
		}

		// Make initial partition
		workSet.marked[0] = this.finals.length;
		workSet.touched.push(0);
		blocks.split();

		// Make transition partition
		cords.elements.sort((a, b) => this.chars[a] - this.chars[b]);
		cords.setCount = workSet.marked[0] = 0;
		let char = this.chars[cords.elements[0]];
		for (let i = 0; i < this.transitionCount; i++) {
			const trans = cords.elements[i];
			if (this.chars[trans] !== char) {
				char = this.chars[trans];
				cords.past[cords.setCount++] = i;
				cords.first[cords.setCount] = i;
				workSet.marked[cords.setCount] = 0;
			}
			cords.setIndex[trans] = cords.setCount;
			cords.location[trans] = i;
		}
		cords.past[cords.setCount++] = this.transitionCount;

		// Split blocks and cords
		this._makeAdjacent(this.heads);
		for (let b = 1, c = 0; c < cords.setCount; c++) {
			for (let i = cords.first[c]; i < cords.past[c]; i++) {
				blocks.mark(this.tails[cords.elements[i]]);
			}
			blocks.split();
			for (; b < blocks.setCount; b++) {
				for (let i = blocks.first[b]; i < blocks.past[b]; i++) {
					const state = blocks.elements[i];
					for (let j = this._offset[state]; j < this._offset[state + 1]; j++) {
						cords.mark(this._adjacent[j]);
					}
				}
				cords.split();
			}
		}

		return blocks;
	}
}<|MERGE_RESOLUTION|>--- conflicted
+++ resolved
@@ -359,10 +359,9 @@
 		const nodeList = new DFA.NodeList();
 		nodeList.finals.add(nodeList.initial);
 
-		const allChars = { min: 0, max: maxCharacter };
 		const other = nodeList.createNode();
-		nodeList._uncheckedLinkNodesWithCharRange(nodeList.initial, other, allChars);
-		nodeList._uncheckedLinkNodesWithCharRange(other, other, allChars);
+		nodeList.linkNodes(nodeList.initial, other, CharSet.all(maxCharacter));
+		nodeList.linkNodes(other, other, CharSet.all(maxCharacter));
 		nodeList.finals.add(other);
 
 		return new DFA(nodeList, maxCharacter);
@@ -411,38 +410,6 @@
 		}
 	}
 
-<<<<<<< HEAD
-	/**
-	 * Creates a new DFA which matches no words. The language of the returned DFA is empty.
-	 *
-	 * @param options
-	 */
-	static empty(options: Readonly<DFA.Options>): DFA {
-		const { maxCharacter } = options;
-		const nodeList = new DFA.NodeList();
-		return new DFA(nodeList, maxCharacter);
-	}
-
-	/**
-	 * Creates a new DFA which matches all words.
-	 *
-	 * @param options
-	 */
-	static all(options: Readonly<DFA.Options>): DFA {
-		const { maxCharacter } = options;
-		const nodeList = new DFA.NodeList();
-		nodeList.finals.add(nodeList.initial);
-
-		const other = nodeList.createNode();
-		nodeList.linkNodes(nodeList.initial, other, CharSet.all(maxCharacter));
-		nodeList.linkNodes(other, other, CharSet.all(maxCharacter));
-		nodeList.finals.add(other);
-
-		return new DFA(nodeList, maxCharacter);
-	}
-
-=======
->>>>>>> 3c89e2c3
 	static fromWords(
 		words: Iterable<ReadonlyWord>,
 		options: Readonly<DFA.Options>,
