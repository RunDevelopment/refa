--- conflicted
+++ resolved
@@ -429,17 +429,6 @@
 			Iter.fromWords(nodeList, (node, char) => node.out.get(char), words, maxCharacter);
 		});
 
-<<<<<<< HEAD
-					let next = node.out.get(char);
-					if (next === undefined) {
-						next = nodeList.createNode();
-						nodeList.linkNodes(node, next, CharSet.fromCharacters(maxCharacter, [char]));
-					}
-					node = next;
-				}
-				nodeList.finals.add(node);
-			}
-=======
 		return new DFA(nodeList, maxCharacter);
 	}
 
@@ -460,7 +449,6 @@
 
 		const nodeList = DFA.NodeList.withLimit(maxNodes, nodeList => {
 			Iter.fromWordSets(nodeList, wordSets, maxCharacter);
->>>>>>> 1c8cd840
 		});
 
 		return new DFA(nodeList, maxCharacter);
