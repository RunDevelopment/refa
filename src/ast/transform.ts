import { Char } from "../core-types";
<<<<<<< HEAD
import {
	Alternation,
	Assertion,
	CharacterClass,
	Concatenation,
	Expression,
	Node,
	NoParent,
	Quantifier,
	Unknown,
} from "./nodes";
=======
import { Alternation, Assertion, CharacterClass, Concatenation, Expression, NoParent, Node, Quantifier } from "./nodes";
>>>>>>> e9335bb2
import { visitAst } from "./visit";

/**
 * A transform is some algorithm that takes a AST subtree and makes any number of modifications to the given subtree.
 * They cannot see or modify anything outside the given subtree. Transformers are assumed to behave like a set of pure
 * functions.
 *
 * Transformers are always applied bottom-up.
 *
 * The most simple transformer is an empty object (`{}`). This is equivalent to a no-op transformer that does not change
 * the given AST.
 */
export interface Transformer {
	onAlternation?(node: NoParent<Alternation>, context: TransformContext): void;
	onAssertion?(node: NoParent<Assertion>, context: TransformContext): void;
	onCharacterClass?(node: NoParent<CharacterClass>, context: TransformContext): void;
	onConcatenation?(node: NoParent<Concatenation>, context: TransformContext): void;
	onExpression?(node: NoParent<Expression>, context: TransformContext): void;
	onQuantifier?(node: NoParent<Quantifier>, context: TransformContext): void;
	onUnknown?(node: NoParent<Unknown>, context: TransformContext): void;
}

export interface TransformContext {
	/**
	 * The maximum character of all character sets in the AST.
	 *
	 * If the expression to transform does not contain any characters at the start of the transformation, then this
	 * value will be `0`.
	 */
	readonly maxCharacter: Char;

	/**
	 * Signals that the transformer changed the AST.
	 */
	readonly signalMutation: () => void;
}

const TRANSFORMER_KEYS: readonly (keyof Transformer)[] = [
	"onAlternation",
	"onAssertion",
	"onCharacterClass",
	"onConcatenation",
	"onExpression",
	"onQuantifier",
];
/**
 * Creates a new transformer that performs all given transformers in sequentially in order for each node.
 *
 * If only one transformer is given, the returned transformer will be functionally equivalent. If no transformers are
 * given, the returned transformer will be equivalent to a noop transformer.
 *
 * The given iterable can be changed and reused after this function returns.
 *
 * @param transformers
 */
export function combineTransformers(transformers: Iterable<Transformer>): Transformer {
	type OnFunction = (path: never, context: TransformContext) => void;
	const functionLists: Partial<Record<keyof Transformer, OnFunction[]>> = {};

	for (const t of transformers) {
		for (const key of TRANSFORMER_KEYS) {
			const fn = t[key];
			if (fn) {
				const list = (functionLists[key] = functionLists[key] ?? []);
				list.push(fn.bind(t));
			}
		}
	}

	function toFunction(key: keyof Transformer): OnFunction | undefined {
		const list = functionLists[key];
		if (list === undefined || list.length === 0) {
			return undefined;
		} else if (list.length === 1) {
			return list[0];
		} else {
			return function (path, context) {
				for (const fn of list) {
					fn(path, context);
				}
			};
		}
	}

	return {
		onAlternation: toFunction("onAlternation"),
		onAssertion: toFunction("onAssertion"),
		onCharacterClass: toFunction("onCharacterClass"),
		onConcatenation: toFunction("onConcatenation"),
		onExpression: toFunction("onExpression"),
		onQuantifier: toFunction("onQuantifier"),
		onUnknown: toFunction("onUnknown"),
	};
}

export interface TransformOptions {
	/**
	 * The maximum number of times the transformer will be applied to the AST.
	 *
	 * This is only a maximum. The transformer will be stopped before this number is reach if the AST isn't modified
	 * anymore.
	 *
	 * @default 10
	 */
	maxPasses?: number;
}

/**
 * Transforms the given expression according to the given transformer.
 *
 * __Do not__ use the given `ast` object again after calling this function, the object will be in an undefined state.
 *
 * @param transformer
 * @param ast
 * @param options
 */
export function transform(
	transformer: Transformer,
	ast: NoParent<Expression>,
	options?: Readonly<TransformOptions>
): NoParent<Expression> {
	options = options ?? {};
	let passesLeft = options.maxPasses ?? 10;

	const context: Context = {
		transformer,
		ast,
		maxCharacter: determineMaxCharacter(ast),
	};

	for (; passesLeft >= 1; passesLeft--) {
		if (!transformPass(context)) {
			break;
		}
	}

	return ast;
}

/**
 * The will return the maximum of the first charset is finds or 1 if no charset were found.
 *
 * @param ast
 */
function determineMaxCharacter(ast: NoParent<Expression>): Char {
	try {
		visitAst(ast, {
			onCharacterClassEnter(node) {
				throw node.characters.maximum;
			},
		});
		return 0;
	} catch (e) {
		if (typeof e === "number") {
			return e;
		}
		throw e;
	}
}

interface Context {
	transformer: Transformer;
	ast: NoParent<Expression>;
	maxCharacter: Char;
}

function transformPass({ transformer, ast, maxCharacter }: Context): boolean {
	let changed = false;
	const transformerContext: TransformContext = {
		maxCharacter,
		signalMutation() {
			changed = true;
		},
	};

	function leaveNode(node: NoParent<Node>): void {
		const fnName = "on" + node.type;

		const fn = transformer[fnName as keyof Transformer];
		if (fn) {
			fn(node as never, transformerContext);
		}
	}

	visitAst(ast, {
		onAlternationLeave: leaveNode,
		onAssertionLeave: leaveNode,
		onCharacterClassLeave: leaveNode,
		onConcatenationLeave: leaveNode,
		onExpressionLeave: leaveNode,
		onQuantifierLeave: leaveNode,
		onUnknownLeave: leaveNode,
	});

	return changed;
}<|MERGE_RESOLUTION|>--- conflicted
+++ resolved
@@ -1,19 +1,15 @@
 import { Char } from "../core-types";
-<<<<<<< HEAD
 import {
 	Alternation,
 	Assertion,
 	CharacterClass,
 	Concatenation,
 	Expression,
+	NoParent,
 	Node,
-	NoParent,
 	Quantifier,
 	Unknown,
 } from "./nodes";
-=======
-import { Alternation, Assertion, CharacterClass, Concatenation, Expression, NoParent, Node, Quantifier } from "./nodes";
->>>>>>> e9335bb2
 import { visitAst } from "./visit";
 
 /**
